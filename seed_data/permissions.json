<<<<<<< HEAD
{
  "can_add_users": {
    "default_value": false,
    "course_permission": false
  },
  "can_submit_own_work": {
    "default_value": true,
    "course_permission": true
  },
  "can_grade_work": {
    "default_value": false,
    "course_permission": true
  },
  "can_see_grade_before_open": {
    "default_value": false,
    "course_permission": true
  },
  "can_view_files": {
    "default_value": false,
    "course_permission": true
  },
  "can_see_others_work": {
    "default_value": false,
    "course_permission": true
  },
  "can_see_assignments": {
    "default_value": true,
    "course_permission": true
  },
  "can_see_hidden_assignments": {
    "default_value": false,
    "course_permission": true
  },
  "can_use_snippets": {
    "default_value": true,
    "course_permission": false
  },
  "can_edit_own_info": {
    "default_value": true,
    "course_permission": false
  },
  "can_use_linter": {
    "default_value": false,
    "course_permission": true
  },
  "can_manage_course": {
    "default_value": false,
    "course_permission": true
  },
  "can_upload_after_deadline": {
    "default_value": false,
    "course_permission": true
  }
}
=======
[
    {
        "name": "can_add_users",
        "default_value": false,
        "course_permission": false
    },
    {
        "name": "can_submit_own_work",
        "default_value": true,
        "course_permission": true
    },
    {
        "name": "can_grade_work",
        "default_value": false,
        "course_permission": true
    },
    {
        "name": "can_see_grade_before_open",
        "default_value": false,
        "course_permission": true
    },
    {
        "name": "can_view_files",
        "default_value": false,
        "course_permission": true
    },
    {
        "name": "can_see_others_work",
        "default_value": false,
        "course_permission": true
    },
    {
        "name": "can_see_assignments",
        "default_value": true,
        "course_permission": true
    },
    {
        "name": "can_see_hidden_assignments",
        "default_value": false,
        "course_permission": true
    },
    {
        "name": "can_use_snippets",
        "default_value": true,
        "course_permission": false
    },
    {
        "name": "can_edit_own_info",
        "default_value": true,
        "course_permission": false
    },
    {
        "name": "can_use_linter",
        "default_value": false,
        "course_permission": true
    },
    {
        "name": "can_manage_course",
        "default_value": false,
        "course_permission": true
    },
    {
        "name": "can_create_courses",
        "default_value": false,
        "course_permission": false
    },
    {
        "name": "can_upload_after_deadline",
        "default_value": false,
        "course_permission": true
    }
]
>>>>>>> 0e37a5d7
<|MERGE_RESOLUTION|>--- conflicted
+++ resolved
@@ -1,4 +1,3 @@
-<<<<<<< HEAD
 {
   "can_add_users": {
     "default_value": false,
@@ -51,79 +50,9 @@
   "can_upload_after_deadline": {
     "default_value": false,
     "course_permission": true
+  },
+  "can_create_courses" {
+    "default_value": false,
+    "course_permission": false
   }
-}
-=======
-[
-    {
-        "name": "can_add_users",
-        "default_value": false,
-        "course_permission": false
-    },
-    {
-        "name": "can_submit_own_work",
-        "default_value": true,
-        "course_permission": true
-    },
-    {
-        "name": "can_grade_work",
-        "default_value": false,
-        "course_permission": true
-    },
-    {
-        "name": "can_see_grade_before_open",
-        "default_value": false,
-        "course_permission": true
-    },
-    {
-        "name": "can_view_files",
-        "default_value": false,
-        "course_permission": true
-    },
-    {
-        "name": "can_see_others_work",
-        "default_value": false,
-        "course_permission": true
-    },
-    {
-        "name": "can_see_assignments",
-        "default_value": true,
-        "course_permission": true
-    },
-    {
-        "name": "can_see_hidden_assignments",
-        "default_value": false,
-        "course_permission": true
-    },
-    {
-        "name": "can_use_snippets",
-        "default_value": true,
-        "course_permission": false
-    },
-    {
-        "name": "can_edit_own_info",
-        "default_value": true,
-        "course_permission": false
-    },
-    {
-        "name": "can_use_linter",
-        "default_value": false,
-        "course_permission": true
-    },
-    {
-        "name": "can_manage_course",
-        "default_value": false,
-        "course_permission": true
-    },
-    {
-        "name": "can_create_courses",
-        "default_value": false,
-        "course_permission": false
-    },
-    {
-        "name": "can_upload_after_deadline",
-        "default_value": false,
-        "course_permission": true
-    }
-]
->>>>>>> 0e37a5d7
+}