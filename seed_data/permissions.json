--- conflicted
+++ resolved
@@ -60,14 +60,12 @@
         "course_permission": true
     },
     {
-<<<<<<< HEAD
         "name": "can_create_courses",
         "default_value": false,
         "course_permission": false
-=======
+    },
         "name": "can_upload_after_deadline",
         "default_value": false,
         "course_permission": true
->>>>>>> eae81d8e
     }
 ]