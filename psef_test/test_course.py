--- conflicted
+++ resolved
@@ -872,26 +872,16 @@
         session, [
             CPerm.can_manage_course_snippets,
             CPerm.can_view_course_snippets,
-<<<<<<< HEAD
         ], [prog_course, prolog_course]
-=======
-        ], prog_course
->>>>>>> 13715b4a
     )
     ta_user = create_user_with_perms(
         session, [
             CPerm.can_view_course_snippets,
-<<<<<<< HEAD
         ], [prog_course, prolog_course]
     )
     student_user = create_user_with_perms(
         session, [], [prog_course, prolog_course]
     )
-=======
-        ], prog_course
-    )
-    student_user = create_user_with_perms(session, [], prog_course)
->>>>>>> 13715b4a
 
     snips = []
     with logged_in(teacher_user):
