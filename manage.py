#!/usr/bin/env python3

import os
import json
import datetime

from flask_script import Manager
from flask_migrate import Migrate, MigrateCommand
from sqlalchemy_utils import PasswordType

import psef
import psef.models as m
from psef import db, app


def render_item(type_, col, autogen_context):
    if type_ == "type" and isinstance(col, PasswordType):
        autogen_context.imports.add("import sqlalchemy_utils")
        return "sqlalchemy_utils.PasswordType"
    else:
        return False


migrate = Migrate(app, db, render_item=render_item)
manager = Manager(app)

manager.add_command('db', MigrateCommand)


@manager.command
def seed():
    with open('./seed_data/permissions.json', 'r') as perms:
        perms = json.load(perms)
        for name, perm in perms.items():
            old_perm = m.Permission.query.filter_by(name=name).first()
            if old_perm is not None:
                old_perm.default_value = perm['default_value']
                old_perm.course_permission = perm['course_permission']
            else:
                db.session.add(m.Permission(name=name, **perm))

    with open('./seed_data/roles.json', 'r') as c:
        cs = json.load(c)
        for name, c in cs.items():
            perms = m.Permission.query.filter_by(course_permission=False).all()
            r_perms = {}
            perms_set = set(c['permissions'])
            for perm in perms:
                if ((perm.default_value and perm.name not in perms_set) or
                        (not perm.default_value and perm.name in perms_set)):
                    r_perms[perm.name] = perm

            r = m.Role.query.filter_by(name=name).first()

            if r is not None:
                r._permissions = r_perms
            else:
                db.session.add(m.Role(name=name, _permissions=r_perms))

    db.session.commit()


@manager.command
def test_data():
    seed()
    with open('./test_data/courses.json', 'r') as c:
        cs = json.load(c)
        for c in cs:
            if m.Course.query.filter_by(name=c['name']).first() is None:
                db.session.add(m.Course(name=c['name']))
    with open('./test_data/assignments.json', 'r') as c:
        cs = json.load(c)
        for c in cs:
            assig = m.Assignment.query.filter_by(name=c['name']).first()
            if assig is None:
                db.session.add(
                    m.Assignment(
                        name=c['name'],
                        deadline=datetime.datetime.utcnow() +
                        datetime.timedelta(days=c['deadline']),
                        state=c['state'],
                        description=c['description'],
                        course=m.Course.query.filter_by(name=c[
                            'course']).first()))
            else:
                assig.description = c['description']
                assig.state = c['state']
                assig.course = m.Course.query.filter_by(
                    name=c['course']).first()
    with open('./test_data/users.json', 'r') as c:
        cs = json.load(c)
        for c in cs:
            u = m.User.query.filter_by(name=c['name']).first()
            courses = {
                m.Course.query.filter_by(name=name).first(): role
                for name, role in c['courses'].items()
            }
            perms = {
                course.id: m.CourseRole.query.filter_by(
                    name=name, course_id=course.id).first()
                for course, name in courses.items()
            }
            if u is not None:
                u.name = c['name']
                u.courses = perms
                u.email = c['name'].replace(' ', '_').lower() + '@example.com'
                u.password = c['name']
                u.role = m.Role.query.filter_by(name=c['role']).first()
            else:
                db.session.add(
                    m.User(
                        name=c['name'],
                        courses=perms,
                        email=c['name'].replace(' ', '_').lower() +
                        '@example.com',
                        password=c['name'],
                        role=m.Role.query.filter_by(name=c['role']).first()))
<<<<<<< HEAD
    with open('./test_data/works.json', 'r') as c:
        cs = json.load(c)
        for c in cs:
            if m.Work.query.filter_by(
                    assignment=m.Assignment.query.filter_by(
                        name=c['assignment']).first(),
                    user=m.User.query.filter_by(
                        name=c['user']).first()).first() is not None:
                continue

            db.session.add(
                m.Work(
                    assignment=m.Assignment.query.filter_by(
                        name=c['assignment']).first(),
                    user=m.User.query.filter_by(name=c['user']).first(),
                    comment=c['comment'],
                    grade=c['grade'],
                    edit=c['edit']))
    with open('./test_data/snippets.json', 'r') as c:
        cs = json.load(c)
        for c in cs:
            user = m.User.query.filter_by(name=c['user']).first()
            snip = m.Snippet.query.filter_by(key=c['key'], user=user).first()
            if snip is None:
                db.session.add(
                    m.Snippet(key=c['key'], value=c['value'], user=user))
            else:
                snip.value = c['value']
    with open('./test_data/rubrics.json', 'r') as c:
        cs = json.load(c)
        for c in cs:
            for row in c['rows']:
                assignment = m.Assignment.query.filter_by(
                    name=c['assignment']).first()
                if assignment is not None:
                    rubric_row = m.RubricRow(
                        header=row['header'],
                        description=row['description'],
                        assignment=assignment)
                    db.session.add(rubric_row)
                    for item in row['items']:
                        rubric_item = m.RubricItem(
                            col=item['col'],
                            description=item['description'],
                            points=item['points'],
                            rubricrow=rubric_row)
                        db.session.add(rubric_item)
                else:
                    print('bah')
=======
>>>>>>> 501b07bb
    db.session.commit()


if __name__ == '__main__':
    manager.run()<|MERGE_RESOLUTION|>--- conflicted
+++ resolved
@@ -115,7 +115,6 @@
                         '@example.com',
                         password=c['name'],
                         role=m.Role.query.filter_by(name=c['role']).first()))
-<<<<<<< HEAD
     with open('./test_data/works.json', 'r') as c:
         cs = json.load(c)
         for c in cs:
@@ -163,10 +162,6 @@
                             points=item['points'],
                             rubricrow=rubric_row)
                         db.session.add(rubric_item)
-                else:
-                    print('bah')
-=======
->>>>>>> 501b07bb
     db.session.commit()
 
 
