LOG:  database system was shut down at 2017-06-10 11:54:48 CEST
LOG:  MultiXact member wraparound protections are now enabled
LOG:  database system is ready to accept connections
LOG:  autovacuum launcher started
FATAL:  database "codegrade_dev" does not exist
FATAL:  role "postgres" does not exist
FATAL:  database "Devinhillenius" does not exist
LOG:  could not open temporary statistics file "pg_stat_tmp/global.tmp": No such file or directory
LOG:  could not open temporary statistics file "pg_stat_tmp/global.tmp": No such file or directory
LOG:  could not open temporary statistics file "pg_stat_tmp/global.tmp": No such file or directory
LOG:  could not open temporary statistics file "pg_stat_tmp/global.tmp": No such file or directory
LOG:  could not open temporary statistics file "pg_stat_tmp/global.tmp": No such file or directory
LOG:  could not open temporary statistics file "pg_stat_tmp/global.tmp": No such file or directory
LOG:  could not open temporary statistics file "pg_stat_tmp/global.tmp": No such file or directory
LOG:  could not open temporary statistics file "pg_stat_tmp/global.tmp": No such file or directory
LOG:  could not open temporary statistics file "pg_stat_tmp/global.tmp": No such file or directory
LOG:  could not open temporary statistics file "pg_stat_tmp/global.tmp": No such file or directory
LOG:  could not open temporary statistics file "pg_stat_tmp/global.tmp": No such file or directory
LOG:  could not open temporary statistics file "pg_stat_tmp/global.tmp": No such file or directory
LOG:  could not open temporary statistics file "pg_stat_tmp/global.tmp": No such file or directory
LOG:  could not open temporary statistics file "pg_stat_tmp/global.tmp": No such file or directory
LOG:  could not open temporary statistics file "pg_stat_tmp/global.tmp": No such file or directory
LOG:  could not open temporary statistics file "pg_stat_tmp/global.tmp": No such file or directory
LOG:  could not open temporary statistics file "pg_stat_tmp/global.tmp": No such file or directory
LOG:  could not open temporary statistics file "pg_stat_tmp/global.tmp": No such file or directory
LOG:  could not open temporary statistics file "pg_stat_tmp/global.tmp": No such file or directory
LOG:  could not open temporary statistics file "pg_stat_tmp/global.tmp": No such file or directory
LOG:  could not open temporary statistics file "pg_stat_tmp/global.tmp": No such file or directory
LOG:  could not open temporary statistics file "pg_stat_tmp/global.tmp": No such file or directory
LOG:  could not open temporary statistics file "pg_stat_tmp/global.tmp": No such file or directory
LOG:  could not open temporary statistics file "pg_stat_tmp/global.tmp": No such file or directory
LOG:  could not open temporary statistics file "pg_stat_tmp/global.tmp": No such file or directory
LOG:  could not open temporary statistics file "pg_stat_tmp/global.tmp": No such file or directory
LOG:  could not open temporary statistics file "pg_stat_tmp/global.tmp": No such file or directory
LOG:  could not open temporary statistics file "pg_stat_tmp/global.tmp": No such file or directory
LOG:  could not open temporary statistics file "pg_stat_tmp/global.tmp": No such file or directory
LOG:  could not open temporary statistics file "pg_stat_tmp/global.tmp": No such file or directory
LOG:  could not open temporary statistics file "pg_stat_tmp/global.tmp": No such file or directory
LOG:  using stale statistics instead of current ones because stats collector is not responding
LOG:  could not open temporary statistics file "pg_stat_tmp/global.tmp": No such file or directory
LOG:  could not open temporary statistics file "pg_stat_tmp/global.tmp": No such file or directory
LOG:  could not open temporary statistics file "pg_stat_tmp/global.tmp": No such file or directory
LOG:  could not open temporary statistics file "pg_stat_tmp/global.tmp": No such file or directory
LOG:  could not open temporary statistics file "pg_stat_tmp/global.tmp": No such file or directory
LOG:  could not open temporary statistics file "pg_stat_tmp/global.tmp": No such file or directory
LOG:  could not open temporary statistics file "pg_stat_tmp/global.tmp": No such file or directory
LOG:  could not open temporary statistics file "pg_stat_tmp/global.tmp": No such file or directory
LOG:  could not open temporary statistics file "pg_stat_tmp/global.tmp": No such file or directory
LOG:  could not open temporary statistics file "pg_stat_tmp/global.tmp": No such file or directory
LOG:  could not open temporary statistics file "pg_stat_tmp/global.tmp": No such file or directory
LOG:  could not open temporary statistics file "pg_stat_tmp/global.tmp": No such file or directory
LOG:  could not open temporary statistics file "pg_stat_tmp/global.tmp": No such file or directory
LOG:  could not open temporary statistics file "pg_stat_tmp/global.tmp": No such file or directory
LOG:  could not open temporary statistics file "pg_stat_tmp/global.tmp": No such file or directory
LOG:  could not open temporary statistics file "pg_stat_tmp/global.tmp": No such file or directory
LOG:  could not open temporary statistics file "pg_stat_tmp/global.tmp": No such file or directory
LOG:  could not open temporary statistics file "pg_stat_tmp/global.tmp": No such file or directory
LOG:  could not open temporary statistics file "pg_stat_tmp/global.tmp": No such file or directory
LOG:  could not open temporary statistics file "pg_stat_tmp/global.tmp": No such file or directory
LOG:  could not open temporary statistics file "pg_stat_tmp/global.tmp": No such file or directory
LOG:  could not open temporary statistics file "pg_stat_tmp/global.tmp": No such file or directory
LOG:  could not open temporary statistics file "pg_stat_tmp/global.tmp": No such file or directory
LOG:  could not open temporary statistics file "pg_stat_tmp/global.tmp": No such file or directory
LOG:  could not open temporary statistics file "pg_stat_tmp/global.tmp": No such file or directory
LOG:  could not open temporary statistics file "pg_stat_tmp/global.tmp": No such file or directory
LOG:  could not open temporary statistics file "pg_stat_tmp/global.tmp": No such file or directory
LOG:  could not open temporary statistics file "pg_stat_tmp/global.tmp": No such file or directory
LOG:  could not open temporary statistics file "pg_stat_tmp/global.tmp": No such file or directory
LOG:  could not open temporary statistics file "pg_stat_tmp/global.tmp": No such file or directory
LOG:  could not open temporary statistics file "pg_stat_tmp/global.tmp": No such file or directory
LOG:  could not open temporary statistics file "pg_stat_tmp/global.tmp": No such file or directory
LOG:  using stale statistics instead of current ones because stats collector is not responding
LOG:  could not open temporary statistics file "pg_stat_tmp/global.tmp": No such file or directory
LOG:  could not open temporary statistics file "pg_stat_tmp/global.tmp": No such file or directory
LOG:  could not open temporary statistics file "pg_stat_tmp/global.tmp": No such file or directory
LOG:  could not open temporary statistics file "pg_stat_tmp/global.tmp": No such file or directory
LOG:  could not open temporary statistics file "pg_stat_tmp/global.tmp": No such file or directory
LOG:  could not open temporary statistics file "pg_stat_tmp/global.tmp": No such file or directory
LOG:  could not open temporary statistics file "pg_stat_tmp/global.tmp": No such file or directory
LOG:  could not open temporary statistics file "pg_stat_tmp/global.tmp": No such file or directory
LOG:  could not bind IPv6 socket: Address already in use
HINT:  Is another postmaster already running on port 5432? If not, wait a few seconds and retry.
LOG:  could not bind IPv4 socket: Address already in use
HINT:  Is another postmaster already running on port 5432? If not, wait a few seconds and retry.
WARNING:  could not create listen socket for "localhost"
FATAL:  could not create any TCP/IP sockets
LOG:  database system is shut down
LOG:  could not open temporary statistics file "pg_stat_tmp/global.tmp": No such file or directory
LOG:  could not open temporary statistics file "pg_stat_tmp/global.tmp": No such file or directory
LOG:  could not open temporary statistics file "pg_stat_tmp/global.tmp": No such file or directory
LOG:  could not open temporary statistics file "pg_stat_tmp/global.tmp": No such file or directory
LOG:  could not open temporary statistics file "pg_stat_tmp/global.tmp": No such file or directory
LOG:  could not open temporary statistics file "pg_stat_tmp/global.tmp": No such file or directory
LOG:  could not open temporary statistics file "pg_stat_tmp/global.tmp": No such file or directory
LOG:  could not open temporary statistics file "pg_stat_tmp/global.tmp": No such file or directory
LOG:  could not open temporary statistics file "pg_stat_tmp/global.tmp": No such file or directory
LOG:  could not open temporary statistics file "pg_stat_tmp/global.tmp": No such file or directory
LOG:  could not open temporary statistics file "pg_stat_tmp/global.tmp": No such file or directory
LOG:  could not open temporary statistics file "pg_stat_tmp/global.tmp": No such file or directory
FATAL:  could not open relation mapping file "global/pg_filenode.map": No such file or directory
LOG:  could not open temporary statistics file "pg_stat_tmp/global.tmp": No such file or directory
LOG:  could not open temporary statistics file "pg_stat_tmp/global.tmp": No such file or directory
LOG:  could not open temporary statistics file "pg_stat_tmp/global.tmp": No such file or directory
LOG:  could not open temporary statistics file "pg_stat_tmp/global.tmp": No such file or directory
LOG:  could not open temporary statistics file "pg_stat_tmp/global.tmp": No such file or directory
LOG:  could not open temporary statistics file "pg_stat_tmp/global.tmp": No such file or directory
LOG:  could not open temporary statistics file "pg_stat_tmp/global.tmp": No such file or directory
LOG:  could not open temporary statistics file "pg_stat_tmp/global.tmp": No such file or directory
LOG:  could not open temporary statistics file "pg_stat_tmp/global.tmp": No such file or directory
LOG:  could not open temporary statistics file "pg_stat_tmp/global.tmp": No such file or directory
LOG:  could not open temporary statistics file "pg_stat_tmp/global.tmp": No such file or directory
LOG:  could not open temporary statistics file "pg_stat_tmp/global.tmp": No such file or directory
LOG:  using stale statistics instead of current ones because stats collector is not responding
LOG:  could not open file "postmaster.pid": No such file or directory
LOG:  performing immediate shutdown because data directory lock file is invalid
LOG:  received immediate shutdown request
WARNING:  terminating connection because of crash of another server process
DETAIL:  The postmaster has commanded this server process to roll back the current transaction and exit, because another server process exited abnormally and possibly corrupted shared memory.
HINT:  In a moment you should be able to reconnect to the database and repeat your command.
LOG:  could not open temporary statistics file "pg_stat/global.tmp": No such file or directory
LOG:  database system is shut down
LOG:  could not bind IPv6 socket: Address already in use
HINT:  Is another postmaster already running on port 5432? If not, wait a few seconds and retry.
LOG:  could not bind IPv4 socket: Address already in use
HINT:  Is another postmaster already running on port 5432? If not, wait a few seconds and retry.
WARNING:  could not create listen socket for "localhost"
FATAL:  could not create any TCP/IP sockets
LOG:  database system is shut down
LOG:  database system was shut down at 2017-06-10 21:51:35 CEST
LOG:  MultiXact member wraparound protections are now enabled
LOG:  database system is ready to accept connections
LOG:  autovacuum launcher started
FATAL:  lock file "postmaster.pid" already exists
HINT:  Is another postmaster (PID 21604) running in data directory "/usr/local/var/postgres"?
ERROR:  insert or update on table "Comment" violates foreign key constraint "Comment_File_id_fkey"
DETAIL:  Key (File_id)=(1) is not present in table "File".
STATEMENT:  INSERT INTO "Comment" ("File_id", "User_id", line, comment) VALUES ('1', 0, '1', 'test')
ERROR:  insert or update on table "Comment" violates foreign key constraint "Comment_File_id_fkey"
DETAIL:  Key (File_id)=(1) is not present in table "File".
STATEMENT:  INSERT INTO "Comment" ("File_id", "User_id", line, comment) VALUES ('1', 0, '1', 'test')
LOG:  could not bind IPv6 socket: Address already in use
HINT:  Is another postmaster already running on port 5432? If not, wait a few seconds and retry.
LOG:  could not bind IPv4 socket: Address already in use
HINT:  Is another postmaster already running on port 5432? If not, wait a few seconds and retry.
WARNING:  could not create listen socket for "localhost"
FATAL:  could not create any TCP/IP sockets
LOG:  database system is shut down
FATAL:  could not open relation mapping file "global/pg_filenode.map": No such file or directory
FATAL:  could not open relation mapping file "global/pg_filenode.map": No such file or directory
LOG:  could not open temporary statistics file "pg_stat_tmp/global.tmp": No such file or directory
LOG:  could not open file "postmaster.pid": No such file or directory
LOG:  performing immediate shutdown because data directory lock file is invalid
LOG:  received immediate shutdown request
WARNING:  terminating connection because of crash of another server process
DETAIL:  The postmaster has commanded this server process to roll back the current transaction and exit, because another server process exited abnormally and possibly corrupted shared memory.
HINT:  In a moment you should be able to reconnect to the database and repeat your command.
LOG:  could not open temporary statistics file "pg_stat/global.tmp": No such file or directory
FATAL:  the database system is shutting down
LOG:  database system is shut down
LOG:  database system was shut down at 2017-06-10 21:55:02 CEST
LOG:  MultiXact member wraparound protections are now enabled
LOG:  database system is ready to accept connections
LOG:  autovacuum launcher started
FATAL:  lock file "postmaster.pid" already exists
HINT:  Is another postmaster (PID 21666) running in data directory "/usr/local/var/postgres"?
ERROR:  insert or update on table "Comment" violates foreign key constraint "Comment_File_id_fkey"
DETAIL:  Key (File_id)=(1) is not present in table "File".
STATEMENT:  INSERT INTO "Comment" ("File_id", "User_id", line, comment) VALUES ('1', 0, '1', 'test')
LOG:  could not open temporary statistics file "pg_stat_tmp/global.tmp": No such file or directory
LOG:  could not open temporary statistics file "pg_stat_tmp/global.tmp": No such file or directory
LOG:  could not open temporary statistics file "pg_stat_tmp/global.tmp": No such file or directory
LOG:  could not open temporary statistics file "pg_stat_tmp/global.tmp": No such file or directory
LOG:  could not open temporary statistics file "pg_stat_tmp/global.tmp": No such file or directory
LOG:  could not open temporary statistics file "pg_stat_tmp/global.tmp": No such file or directory
LOG:  could not open temporary statistics file "pg_stat_tmp/global.tmp": No such file or directory
LOG:  could not open temporary statistics file "pg_stat_tmp/global.tmp": No such file or directory
LOG:  could not open temporary statistics file "pg_stat_tmp/global.tmp": No such file or directory
LOG:  could not open temporary statistics file "pg_stat_tmp/global.tmp": No such file or directory
LOG:  could not open temporary statistics file "pg_stat_tmp/global.tmp": No such file or directory
LOG:  could not open temporary statistics file "pg_stat_tmp/global.tmp": No such file or directory
LOG:  could not open temporary statistics file "pg_stat_tmp/global.tmp": No such file or directory
LOG:  could not open temporary statistics file "pg_stat_tmp/global.tmp": No such file or directory
LOG:  could not open temporary statistics file "pg_stat_tmp/global.tmp": No such file or directory
LOG:  could not open temporary statistics file "pg_stat_tmp/global.tmp": No such file or directory
LOG:  could not open temporary statistics file "pg_stat_tmp/global.tmp": No such file or directory
LOG:  could not open temporary statistics file "pg_stat_tmp/global.tmp": No such file or directory
LOG:  could not open temporary statistics file "pg_stat_tmp/global.tmp": No such file or directory
LOG:  could not open temporary statistics file "pg_stat_tmp/global.tmp": No such file or directory
LOG:  could not open temporary statistics file "pg_stat_tmp/global.tmp": No such file or directory
LOG:  could not open temporary statistics file "pg_stat_tmp/global.tmp": No such file or directory
LOG:  could not open temporary statistics file "pg_stat_tmp/global.tmp": No such file or directory
LOG:  could not open temporary statistics file "pg_stat_tmp/global.tmp": No such file or directory
LOG:  could not open temporary statistics file "pg_stat_tmp/global.tmp": No such file or directory
LOG:  could not open temporary statistics file "pg_stat_tmp/global.tmp": No such file or directory
LOG:  could not open temporary statistics file "pg_stat_tmp/global.tmp": No such file or directory
LOG:  could not open temporary statistics file "pg_stat_tmp/global.tmp": No such file or directory
LOG:  could not open temporary statistics file "pg_stat_tmp/global.tmp": No such file or directory
LOG:  could not open temporary statistics file "pg_stat_tmp/global.tmp": No such file or directory
LOG:  could not open temporary statistics file "pg_stat_tmp/global.tmp": No such file or directory
LOG:  using stale statistics instead of current ones because stats collector is not responding
LOG:  could not open temporary statistics file "pg_stat_tmp/global.tmp": No such file or directory
LOG:  could not open temporary statistics file "pg_stat_tmp/global.tmp": No such file or directory
LOG:  could not open temporary statistics file "pg_stat_tmp/global.tmp": No such file or directory
LOG:  could not open temporary statistics file "pg_stat_tmp/global.tmp": No such file or directory
LOG:  could not open temporary statistics file "pg_stat_tmp/global.tmp": No such file or directory
LOG:  could not open temporary statistics file "pg_stat_tmp/global.tmp": No such file or directory
LOG:  could not open temporary statistics file "pg_stat_tmp/global.tmp": No such file or directory
LOG:  could not open temporary statistics file "pg_stat_tmp/global.tmp": No such file or directory
LOG:  could not open temporary statistics file "pg_stat_tmp/global.tmp": No such file or directory
LOG:  could not open temporary statistics file "pg_stat_tmp/global.tmp": No such file or directory
LOG:  could not open temporary statistics file "pg_stat_tmp/global.tmp": No such file or directory
LOG:  could not open temporary statistics file "pg_stat_tmp/global.tmp": No such file or directory
LOG:  could not open temporary statistics file "pg_stat_tmp/global.tmp": No such file or directory
LOG:  could not open temporary statistics file "pg_stat_tmp/global.tmp": No such file or directory
LOG:  could not open temporary statistics file "pg_stat_tmp/global.tmp": No such file or directory
LOG:  could not open temporary statistics file "pg_stat_tmp/global.tmp": No such file or directory
LOG:  could not open temporary statistics file "pg_stat_tmp/global.tmp": No such file or directory
LOG:  could not open temporary statistics file "pg_stat_tmp/global.tmp": No such file or directory
LOG:  could not open temporary statistics file "pg_stat_tmp/global.tmp": No such file or directory
LOG:  could not open temporary statistics file "pg_stat_tmp/global.tmp": No such file or directory
LOG:  could not open temporary statistics file "pg_stat_tmp/global.tmp": No such file or directory
LOG:  could not open temporary statistics file "pg_stat_tmp/global.tmp": No such file or directory
LOG:  could not open temporary statistics file "pg_stat_tmp/global.tmp": No such file or directory
LOG:  could not open temporary statistics file "pg_stat_tmp/global.tmp": No such file or directory
LOG:  could not open temporary statistics file "pg_stat_tmp/global.tmp": No such file or directory
LOG:  could not open temporary statistics file "pg_stat_tmp/global.tmp": No such file or directory
LOG:  could not open temporary statistics file "pg_stat_tmp/global.tmp": No such file or directory
LOG:  could not open temporary statistics file "pg_stat_tmp/global.tmp": No such file or directory
LOG:  could not open temporary statistics file "pg_stat_tmp/global.tmp": No such file or directory
LOG:  could not open temporary statistics file "pg_stat_tmp/global.tmp": No such file or directory
LOG:  could not open temporary statistics file "pg_stat_tmp/global.tmp": No such file or directory
LOG:  could not open temporary statistics file "pg_stat_tmp/global.tmp": No such file or directory
LOG:  using stale statistics instead of current ones because stats collector is not responding
LOG:  could not open temporary statistics file "pg_stat_tmp/global.tmp": No such file or directory
LOG:  could not open temporary statistics file "pg_stat_tmp/global.tmp": No such file or directory
LOG:  could not open temporary statistics file "pg_stat_tmp/global.tmp": No such file or directory
LOG:  could not open temporary statistics file "pg_stat_tmp/global.tmp": No such file or directory
LOG:  could not open temporary statistics file "pg_stat_tmp/global.tmp": No such file or directory
LOG:  could not open temporary statistics file "pg_stat_tmp/global.tmp": No such file or directory
LOG:  could not open temporary statistics file "pg_stat_tmp/global.tmp": No such file or directory
LOG:  could not open temporary statistics file "pg_stat_tmp/global.tmp": No such file or directory
LOG:  could not open temporary statistics file "pg_stat_tmp/global.tmp": No such file or directory
LOG:  could not open temporary statistics file "pg_stat_tmp/global.tmp": No such file or directory
LOG:  could not open temporary statistics file "pg_stat_tmp/global.tmp": No such file or directory
LOG:  could not open temporary statistics file "pg_stat_tmp/global.tmp": No such file or directory
LOG:  could not open temporary statistics file "pg_stat_tmp/global.tmp": No such file or directory
LOG:  could not open temporary statistics file "pg_stat_tmp/global.tmp": No such file or directory
LOG:  could not open temporary statistics file "pg_stat_tmp/global.tmp": No such file or directory
LOG:  could not open temporary statistics file "pg_stat_tmp/global.tmp": No such file or directory
LOG:  could not open temporary statistics file "pg_stat_tmp/global.tmp": No such file or directory
LOG:  could not open temporary statistics file "pg_stat_tmp/global.tmp": No such file or directory
LOG:  could not open temporary statistics file "pg_stat_tmp/global.tmp": No such file or directory
LOG:  could not open temporary statistics file "pg_stat_tmp/global.tmp": No such file or directory
LOG:  could not open temporary statistics file "pg_stat_tmp/global.tmp": No such file or directory
LOG:  could not open temporary statistics file "pg_stat_tmp/global.tmp": No such file or directory
LOG:  could not open temporary statistics file "pg_stat_tmp/global.tmp": No such file or directory
LOG:  could not open temporary statistics file "pg_stat_tmp/global.tmp": No such file or directory
LOG:  could not open temporary statistics file "pg_stat_tmp/global.tmp": No such file or directory
LOG:  could not open temporary statistics file "pg_stat_tmp/global.tmp": No such file or directory
LOG:  could not open file "postmaster.pid": No such file or directory
LOG:  performing immediate shutdown because data directory lock file is invalid
LOG:  received immediate shutdown request
WARNING:  terminating connection because of crash of another server process
DETAIL:  The postmaster has commanded this server process to roll back the current transaction and exit, because another server process exited abnormally and possibly corrupted shared memory.
HINT:  In a moment you should be able to reconnect to the database and repeat your command.
LOG:  could not open temporary statistics file "pg_stat/global.tmp": No such file or directory
LOG:  database system is shut down
LOG:  database system was shut down at 2017-06-10 22:03:38 CEST
LOG:  MultiXact member wraparound protections are now enabled
LOG:  database system is ready to accept connections
LOG:  autovacuum launcher started
FATAL:  lock file "postmaster.pid" already exists
HINT:  Is another postmaster (PID 21766) running in data directory "/usr/local/var/postgres"?
FATAL:  database "Devinhillenius" does not exist
FATAL:  database "codegrade_dev" does not exist
FATAL:  database "codegrade_dev" does not exist
FATAL:  database "codegrade_dev" does not exist
FATAL:  database "codegrade_dev" does not exist
ERROR:  insert or update on table "Comment" violates foreign key constraint "Comment_File_id_fkey"
DETAIL:  Key (File_id)=(1) is not present in table "File".
STATEMENT:  INSERT INTO "Comment" ("File_id", "User_id", line, comment) VALUES ('1', 0, '1', 'test')
ERROR:  no schema has been selected to create in at character 15
STATEMENT:  
	CREATE TABLE alembic_version (
		version_num VARCHAR(32) NOT NULL, 
		CONSTRAINT alembic_version_pkc PRIMARY KEY (version_num)
	)
	
	
ERROR:  no schema has been selected to create in at character 15
STATEMENT:  
	CREATE TABLE alembic_version (
		version_num VARCHAR(32) NOT NULL, 
		CONSTRAINT alembic_version_pkc PRIMARY KEY (version_num)
	)
	
	
ERROR:  relation "Permission" does not exist at character 213
STATEMENT:  SELECT "Permission".id AS "Permission_id", "Permission".name AS "Permission_name", "Permission".default_value AS "Permission_default_value", "Permission".course_permission AS "Permission_course_permission" 
	FROM "Permission" 
	WHERE "Permission".name = 'can_add_users' 
	 LIMIT 1
LOG:  could not open temporary statistics file "pg_stat_tmp/global.tmp": No such file or directory
LOG:  could not open temporary statistics file "pg_stat_tmp/global.tmp": No such file or directory
LOG:  could not open temporary statistics file "pg_stat_tmp/global.tmp": No such file or directory
LOG:  could not open temporary statistics file "pg_stat_tmp/global.tmp": No such file or directory
LOG:  could not open temporary statistics file "pg_stat_tmp/global.tmp": No such file or directory
LOG:  could not open temporary statistics file "pg_stat_tmp/global.tmp": No such file or directory
LOG:  could not open temporary statistics file "pg_stat_tmp/global.tmp": No such file or directory
LOG:  could not open temporary statistics file "pg_stat_tmp/global.tmp": No such file or directory
LOG:  could not open temporary statistics file "pg_stat_tmp/global.tmp": No such file or directory
LOG:  could not open temporary statistics file "pg_stat_tmp/global.tmp": No such file or directory
LOG:  could not open temporary statistics file "pg_stat_tmp/global.tmp": No such file or directory
LOG:  could not open temporary statistics file "pg_stat_tmp/global.tmp": No such file or directory
LOG:  could not open temporary statistics file "pg_stat_tmp/global.tmp": No such file or directory
LOG:  could not open temporary statistics file "pg_stat_tmp/global.tmp": No such file or directory
LOG:  could not open temporary statistics file "pg_stat_tmp/global.tmp": No such file or directory
LOG:  could not open temporary statistics file "pg_stat_tmp/global.tmp": No such file or directory
LOG:  could not open temporary statistics file "pg_stat_tmp/global.tmp": No such file or directory
LOG:  could not open temporary statistics file "pg_stat_tmp/global.tmp": No such file or directory
LOG:  could not open temporary statistics file "pg_stat_tmp/global.tmp": No such file or directory
LOG:  could not open temporary statistics file "pg_stat_tmp/global.tmp": No such file or directory
LOG:  could not open temporary statistics file "pg_stat_tmp/global.tmp": No such file or directory
LOG:  could not open temporary statistics file "pg_stat_tmp/global.tmp": No such file or directory
LOG:  could not open temporary statistics file "pg_stat_tmp/global.tmp": No such file or directory
LOG:  could not open temporary statistics file "pg_stat_tmp/global.tmp": No such file or directory
LOG:  could not open temporary statistics file "pg_stat_tmp/global.tmp": No such file or directory
LOG:  could not open temporary statistics file "pg_stat_tmp/global.tmp": No such file or directory
LOG:  could not open temporary statistics file "pg_stat_tmp/global.tmp": No such file or directory
LOG:  could not open temporary statistics file "pg_stat_tmp/global.tmp": No such file or directory
LOG:  could not open temporary statistics file "pg_stat_tmp/global.tmp": No such file or directory
LOG:  could not open temporary statistics file "pg_stat_tmp/global.tmp": No such file or directory
LOG:  could not open temporary statistics file "pg_stat_tmp/global.tmp": No such file or directory
LOG:  using stale statistics instead of current ones because stats collector is not responding
LOG:  could not open temporary statistics file "pg_stat_tmp/global.tmp": No such file or directory
LOG:  could not open temporary statistics file "pg_stat_tmp/global.tmp": No such file or directory
LOG:  could not open temporary statistics file "pg_stat_tmp/global.tmp": No such file or directory
LOG:  could not open temporary statistics file "pg_stat_tmp/global.tmp": No such file or directory
LOG:  could not open temporary statistics file "pg_stat_tmp/global.tmp": No such file or directory
LOG:  could not open temporary statistics file "pg_stat_tmp/global.tmp": No such file or directory
LOG:  could not open temporary statistics file "pg_stat_tmp/global.tmp": No such file or directory
LOG:  could not open temporary statistics file "pg_stat_tmp/global.tmp": No such file or directory
LOG:  could not open temporary statistics file "pg_stat_tmp/global.tmp": No such file or directory
LOG:  could not open temporary statistics file "pg_stat_tmp/global.tmp": No such file or directory
LOG:  could not open temporary statistics file "pg_stat_tmp/global.tmp": No such file or directory
LOG:  could not open temporary statistics file "pg_stat_tmp/global.tmp": No such file or directory
LOG:  could not open temporary statistics file "pg_stat_tmp/global.tmp": No such file or directory
LOG:  could not open temporary statistics file "pg_stat_tmp/global.tmp": No such file or directory
LOG:  could not open temporary statistics file "pg_stat_tmp/global.tmp": No such file or directory
LOG:  could not open temporary statistics file "pg_stat_tmp/global.tmp": No such file or directory
LOG:  could not open temporary statistics file "pg_stat_tmp/global.tmp": No such file or directory
LOG:  could not open temporary statistics file "pg_stat_tmp/global.tmp": No such file or directory
LOG:  could not open temporary statistics file "pg_stat_tmp/global.tmp": No such file or directory
LOG:  could not open temporary statistics file "pg_stat_tmp/global.tmp": No such file or directory
LOG:  could not open temporary statistics file "pg_stat_tmp/global.tmp": No such file or directory
LOG:  could not open temporary statistics file "pg_stat_tmp/global.tmp": No such file or directory
LOG:  could not open temporary statistics file "pg_stat_tmp/global.tmp": No such file or directory
LOG:  could not open temporary statistics file "pg_stat_tmp/global.tmp": No such file or directory
LOG:  could not open temporary statistics file "pg_stat_tmp/global.tmp": No such file or directory
LOG:  could not open temporary statistics file "pg_stat_tmp/global.tmp": No such file or directory
LOG:  could not open temporary statistics file "pg_stat_tmp/global.tmp": No such file or directory
LOG:  could not open temporary statistics file "pg_stat_tmp/global.tmp": No such file or directory
LOG:  could not open temporary statistics file "pg_stat_tmp/global.tmp": No such file or directory
LOG:  could not open temporary statistics file "pg_stat_tmp/global.tmp": No such file or directory
LOG:  could not open temporary statistics file "pg_stat_tmp/global.tmp": No such file or directory
LOG:  could not open temporary statistics file "pg_stat_tmp/global.tmp": No such file or directory
LOG:  using stale statistics instead of current ones because stats collector is not responding
LOG:  could not open temporary statistics file "pg_stat_tmp/global.tmp": No such file or directory
LOG:  could not open temporary statistics file "pg_stat_tmp/global.tmp": No such file or directory
LOG:  could not open temporary statistics file "pg_stat_tmp/global.tmp": No such file or directory
LOG:  could not open temporary statistics file "pg_stat_tmp/global.tmp": No such file or directory
LOG:  could not open temporary statistics file "pg_stat_tmp/global.tmp": No such file or directory
LOG:  could not open temporary statistics file "pg_stat_tmp/global.tmp": No such file or directory
LOG:  could not open temporary statistics file "pg_stat_tmp/global.tmp": No such file or directory
LOG:  could not open temporary statistics file "pg_stat_tmp/global.tmp": No such file or directory
LOG:  could not open temporary statistics file "pg_stat_tmp/global.tmp": No such file or directory
LOG:  could not open temporary statistics file "pg_stat_tmp/global.tmp": No such file or directory
LOG:  could not open temporary statistics file "pg_stat_tmp/global.tmp": No such file or directory
LOG:  could not open temporary statistics file "pg_stat_tmp/global.tmp": No such file or directory
LOG:  could not open temporary statistics file "pg_stat_tmp/global.tmp": No such file or directory
LOG:  could not open temporary statistics file "pg_stat_tmp/global.tmp": No such file or directory
LOG:  could not open temporary statistics file "pg_stat_tmp/global.tmp": No such file or directory
LOG:  could not open temporary statistics file "pg_stat_tmp/global.tmp": No such file or directory
LOG:  could not open temporary statistics file "pg_stat_tmp/global.tmp": No such file or directory
LOG:  could not open temporary statistics file "pg_stat_tmp/global.tmp": No such file or directory
LOG:  could not open temporary statistics file "pg_stat_tmp/global.tmp": No such file or directory
LOG:  could not open temporary statistics file "pg_stat_tmp/global.tmp": No such file or directory
LOG:  could not open temporary statistics file "pg_stat_tmp/global.tmp": No such file or directory
LOG:  could not open temporary statistics file "pg_stat_tmp/global.tmp": No such file or directory
LOG:  could not open temporary statistics file "pg_stat_tmp/global.tmp": No such file or directory
LOG:  could not open temporary statistics file "pg_stat_tmp/global.tmp": No such file or directory
LOG:  could not open file "postmaster.pid": No such file or directory
LOG:  performing immediate shutdown because data directory lock file is invalid
LOG:  received immediate shutdown request
WARNING:  terminating connection because of crash of another server process
DETAIL:  The postmaster has commanded this server process to roll back the current transaction and exit, because another server process exited abnormally and possibly corrupted shared memory.
HINT:  In a moment you should be able to reconnect to the database and repeat your command.
LOG:  could not open temporary statistics file "pg_stat/global.tmp": No such file or directory
LOG:  database system is shut down
LOG:  could not bind IPv6 socket: Address already in use
HINT:  Is another postmaster already running on port 5432? If not, wait a few seconds and retry.
LOG:  could not bind IPv4 socket: Address already in use
HINT:  Is another postmaster already running on port 5432? If not, wait a few seconds and retry.
WARNING:  could not create listen socket for "localhost"
FATAL:  could not create any TCP/IP sockets
LOG:  database system is shut down
LOG:  could not bind IPv6 socket: Address already in use
HINT:  Is another postmaster already running on port 5432? If not, wait a few seconds and retry.
LOG:  could not bind IPv4 socket: Address already in use
HINT:  Is another postmaster already running on port 5432? If not, wait a few seconds and retry.
WARNING:  could not create listen socket for "localhost"
FATAL:  could not create any TCP/IP sockets
LOG:  database system is shut down
LOG:  could not bind IPv6 socket: Address already in use
HINT:  Is another postmaster already running on port 5432? If not, wait a few seconds and retry.
LOG:  could not bind IPv4 socket: Address already in use
HINT:  Is another postmaster already running on port 5432? If not, wait a few seconds and retry.
WARNING:  could not create listen socket for "localhost"
FATAL:  could not create any TCP/IP sockets
LOG:  database system is shut down
LOG:  could not bind IPv6 socket: Address already in use
HINT:  Is another postmaster already running on port 5432? If not, wait a few seconds and retry.
LOG:  could not bind IPv4 socket: Address already in use
HINT:  Is another postmaster already running on port 5432? If not, wait a few seconds and retry.
WARNING:  could not create listen socket for "localhost"
FATAL:  could not create any TCP/IP sockets
LOG:  database system is shut down
LOG:  could not bind IPv6 socket: Address already in use
HINT:  Is another postmaster already running on port 5432? If not, wait a few seconds and retry.
LOG:  could not bind IPv4 socket: Address already in use
HINT:  Is another postmaster already running on port 5432? If not, wait a few seconds and retry.
WARNING:  could not create listen socket for "localhost"
FATAL:  could not create any TCP/IP sockets
LOG:  database system is shut down
LOG:  could not bind IPv6 socket: Address already in use
HINT:  Is another postmaster already running on port 5432? If not, wait a few seconds and retry.
LOG:  could not bind IPv4 socket: Address already in use
HINT:  Is another postmaster already running on port 5432? If not, wait a few seconds and retry.
WARNING:  could not create listen socket for "localhost"
FATAL:  could not create any TCP/IP sockets
LOG:  database system is shut down
LOG:  could not bind IPv6 socket: Address already in use
HINT:  Is another postmaster already running on port 5432? If not, wait a few seconds and retry.
LOG:  could not bind IPv4 socket: Address already in use
HINT:  Is another postmaster already running on port 5432? If not, wait a few seconds and retry.
WARNING:  could not create listen socket for "localhost"
FATAL:  could not create any TCP/IP sockets
LOG:  database system is shut down
LOG:  could not bind IPv6 socket: Address already in use
HINT:  Is another postmaster already running on port 5432? If not, wait a few seconds and retry.
LOG:  could not bind IPv4 socket: Address already in use
HINT:  Is another postmaster already running on port 5432? If not, wait a few seconds and retry.
WARNING:  could not create listen socket for "localhost"
FATAL:  could not create any TCP/IP sockets
LOG:  database system is shut down
<<<<<<< HEAD
=======
LOG:  database system was shut down at 2017-06-12 16:14:23 CEST
LOG:  MultiXact member wraparound protections are now enabled
LOG:  database system is ready to accept connections
LOG:  autovacuum launcher started
FATAL:  lock file "postmaster.pid" already exists
HINT:  Is another postmaster (PID 10655) running in data directory "/usr/local/bin/postgres"?
ERROR:  null value in column "password" violates not-null constraint
DETAIL:  Failing row contains (1, Wowsersman, t, 2, null, null).
STATEMENT:  INSERT INTO "User" (name, active, "Role_id") VALUES ('Wowsersman', true, 2) RETURNING "User".id
LOG:  could not open temporary statistics file "pg_stat_tmp/global.tmp": No such file or directory
LOG:  could not open temporary statistics file "pg_stat_tmp/global.tmp": No such file or directory
LOG:  could not open temporary statistics file "pg_stat_tmp/global.tmp": No such file or directory
LOG:  could not open temporary statistics file "pg_stat_tmp/global.tmp": No such file or directory
LOG:  could not open temporary statistics file "pg_stat_tmp/global.tmp": No such file or directory
LOG:  could not open temporary statistics file "pg_stat_tmp/global.tmp": No such file or directory
LOG:  could not open temporary statistics file "pg_stat_tmp/global.tmp": No such file or directory
LOG:  could not open temporary statistics file "pg_stat_tmp/global.tmp": No such file or directory
LOG:  could not open temporary statistics file "pg_stat_tmp/global.tmp": No such file or directory
LOG:  could not open temporary statistics file "pg_stat_tmp/global.tmp": No such file or directory
LOG:  could not open temporary statistics file "pg_stat_tmp/global.tmp": No such file or directory
LOG:  could not open temporary statistics file "pg_stat_tmp/global.tmp": No such file or directory
LOG:  could not open temporary statistics file "pg_stat_tmp/global.tmp": No such file or directory
LOG:  could not open temporary statistics file "pg_stat_tmp/global.tmp": No such file or directory
LOG:  could not open temporary statistics file "pg_stat_tmp/global.tmp": No such file or directory
LOG:  could not open temporary statistics file "pg_stat_tmp/global.tmp": No such file or directory
LOG:  could not open temporary statistics file "pg_stat_tmp/global.tmp": No such file or directory
LOG:  could not open temporary statistics file "pg_stat_tmp/global.tmp": No such file or directory
LOG:  could not open temporary statistics file "pg_stat_tmp/global.tmp": No such file or directory
LOG:  could not open temporary statistics file "pg_stat_tmp/global.tmp": No such file or directory
LOG:  could not open temporary statistics file "pg_stat_tmp/global.tmp": No such file or directory
LOG:  could not open temporary statistics file "pg_stat_tmp/global.tmp": No such file or directory
LOG:  could not open temporary statistics file "pg_stat_tmp/global.tmp": No such file or directory
LOG:  could not open temporary statistics file "pg_stat_tmp/global.tmp": No such file or directory
LOG:  could not open temporary statistics file "pg_stat_tmp/global.tmp": No such file or directory
LOG:  could not open temporary statistics file "pg_stat_tmp/global.tmp": No such file or directory
LOG:  could not open temporary statistics file "pg_stat_tmp/global.tmp": No such file or directory
LOG:  could not open temporary statistics file "pg_stat_tmp/global.tmp": No such file or directory
LOG:  could not open temporary statistics file "pg_stat_tmp/global.tmp": No such file or directory
LOG:  could not open temporary statistics file "pg_stat_tmp/global.tmp": No such file or directory
LOG:  could not open temporary statistics file "pg_stat_tmp/global.tmp": No such file or directory
LOG:  using stale statistics instead of current ones because stats collector is not responding
LOG:  could not open temporary statistics file "pg_stat_tmp/global.tmp": No such file or directory
LOG:  could not open temporary statistics file "pg_stat_tmp/global.tmp": No such file or directory
LOG:  could not open temporary statistics file "pg_stat_tmp/global.tmp": No such file or directory
LOG:  could not open temporary statistics file "pg_stat_tmp/global.tmp": No such file or directory
>>>>>>> cdea48a9
LOG:  could not bind IPv6 socket: Address already in use
HINT:  Is another postmaster already running on port 5432? If not, wait a few seconds and retry.
LOG:  could not bind IPv4 socket: Address already in use
HINT:  Is another postmaster already running on port 5432? If not, wait a few seconds and retry.
WARNING:  could not create listen socket for "localhost"
FATAL:  could not create any TCP/IP sockets
LOG:  database system is shut down
<<<<<<< HEAD
=======
LOG:  could not open temporary statistics file "pg_stat_tmp/global.tmp": No such file or directory
LOG:  could not open temporary statistics file "pg_stat_tmp/global.tmp": No such file or directory
>>>>>>> cdea48a9
LOG:  could not bind IPv6 socket: Address already in use
HINT:  Is another postmaster already running on port 5432? If not, wait a few seconds and retry.
LOG:  could not bind IPv4 socket: Address already in use
HINT:  Is another postmaster already running on port 5432? If not, wait a few seconds and retry.
WARNING:  could not create listen socket for "localhost"
FATAL:  could not create any TCP/IP sockets
LOG:  database system is shut down
<<<<<<< HEAD
=======
LOG:  could not open temporary statistics file "pg_stat_tmp/global.tmp": No such file or directory
LOG:  could not open temporary statistics file "pg_stat_tmp/global.tmp": No such file or directory
LOG:  could not open temporary statistics file "pg_stat_tmp/global.tmp": No such file or directory
LOG:  could not open temporary statistics file "pg_stat_tmp/global.tmp": No such file or directory
>>>>>>> cdea48a9
LOG:  could not bind IPv6 socket: Address already in use
HINT:  Is another postmaster already running on port 5432? If not, wait a few seconds and retry.
LOG:  could not bind IPv4 socket: Address already in use
HINT:  Is another postmaster already running on port 5432? If not, wait a few seconds and retry.
WARNING:  could not create listen socket for "localhost"
FATAL:  could not create any TCP/IP sockets
LOG:  database system is shut down
<<<<<<< HEAD
=======
LOG:  could not open temporary statistics file "pg_stat_tmp/global.tmp": No such file or directory
LOG:  could not open temporary statistics file "pg_stat_tmp/global.tmp": No such file or directory
LOG:  could not open temporary statistics file "pg_stat_tmp/global.tmp": No such file or directory
LOG:  could not open temporary statistics file "pg_stat_tmp/global.tmp": No such file or directory
LOG:  could not open temporary statistics file "pg_stat_tmp/global.tmp": No such file or directory
LOG:  could not open temporary statistics file "pg_stat_tmp/global.tmp": No such file or directory
LOG:  could not open temporary statistics file "pg_stat_tmp/global.tmp": No such file or directory
LOG:  could not open temporary statistics file "pg_stat_tmp/global.tmp": No such file or directory
LOG:  could not open temporary statistics file "pg_stat_tmp/global.tmp": No such file or directory
LOG:  could not open temporary statistics file "pg_stat_tmp/global.tmp": No such file or directory
LOG:  could not open temporary statistics file "pg_stat_tmp/global.tmp": No such file or directory
LOG:  could not open temporary statistics file "pg_stat_tmp/global.tmp": No such file or directory
LOG:  could not open temporary statistics file "pg_stat_tmp/global.tmp": No such file or directory
LOG:  could not open temporary statistics file "pg_stat_tmp/global.tmp": No such file or directory
LOG:  could not open temporary statistics file "pg_stat_tmp/global.tmp": No such file or directory
LOG:  could not open temporary statistics file "pg_stat_tmp/global.tmp": No such file or directory
LOG:  could not open temporary statistics file "pg_stat_tmp/global.tmp": No such file or directory
LOG:  could not open temporary statistics file "pg_stat_tmp/global.tmp": No such file or directory
LOG:  could not open temporary statistics file "pg_stat_tmp/global.tmp": No such file or directory
LOG:  could not open temporary statistics file "pg_stat_tmp/global.tmp": No such file or directory
LOG:  could not open temporary statistics file "pg_stat_tmp/global.tmp": No such file or directory
LOG:  could not open temporary statistics file "pg_stat_tmp/global.tmp": No such file or directory
LOG:  using stale statistics instead of current ones because stats collector is not responding
LOG:  could not open temporary statistics file "pg_stat_tmp/global.tmp": No such file or directory
LOG:  could not open temporary statistics file "pg_stat_tmp/global.tmp": No such file or directory
LOG:  could not open temporary statistics file "pg_stat_tmp/global.tmp": No such file or directory
LOG:  could not open temporary statistics file "pg_stat_tmp/global.tmp": No such file or directory
LOG:  could not open temporary statistics file "pg_stat_tmp/global.tmp": No such file or directory
LOG:  could not open temporary statistics file "pg_stat_tmp/global.tmp": No such file or directory
LOG:  could not open temporary statistics file "pg_stat_tmp/global.tmp": No such file or directory
LOG:  could not open temporary statistics file "pg_stat_tmp/global.tmp": No such file or directory
LOG:  could not open temporary statistics file "pg_stat_tmp/global.tmp": No such file or directory
LOG:  could not open temporary statistics file "pg_stat_tmp/global.tmp": No such file or directory
LOG:  could not open temporary statistics file "pg_stat_tmp/global.tmp": No such file or directory
LOG:  could not open temporary statistics file "pg_stat_tmp/global.tmp": No such file or directory
LOG:  could not open temporary statistics file "pg_stat_tmp/global.tmp": No such file or directory
LOG:  could not open temporary statistics file "pg_stat_tmp/global.tmp": No such file or directory
LOG:  could not open temporary statistics file "pg_stat_tmp/global.tmp": No such file or directory
LOG:  could not open temporary statistics file "pg_stat_tmp/global.tmp": No such file or directory
LOG:  could not open temporary statistics file "pg_stat_tmp/global.tmp": No such file or directory
LOG:  could not open temporary statistics file "pg_stat_tmp/global.tmp": No such file or directory
LOG:  could not open temporary statistics file "pg_stat_tmp/global.tmp": No such file or directory
LOG:  could not open temporary statistics file "pg_stat_tmp/global.tmp": No such file or directory
LOG:  could not open temporary statistics file "pg_stat_tmp/global.tmp": No such file or directory
LOG:  could not open temporary statistics file "pg_stat_tmp/global.tmp": No such file or directory
>>>>>>> cdea48a9
LOG:  could not bind IPv6 socket: Address already in use
HINT:  Is another postmaster already running on port 5432? If not, wait a few seconds and retry.
LOG:  could not bind IPv4 socket: Address already in use
HINT:  Is another postmaster already running on port 5432? If not, wait a few seconds and retry.
WARNING:  could not create listen socket for "localhost"
FATAL:  could not create any TCP/IP sockets
LOG:  database system is shut down
<<<<<<< HEAD
=======
LOG:  could not open temporary statistics file "pg_stat_tmp/global.tmp": No such file or directory
LOG:  could not open temporary statistics file "pg_stat_tmp/global.tmp": No such file or directory
>>>>>>> cdea48a9
LOG:  could not bind IPv6 socket: Address already in use
HINT:  Is another postmaster already running on port 5432? If not, wait a few seconds and retry.
LOG:  could not bind IPv4 socket: Address already in use
HINT:  Is another postmaster already running on port 5432? If not, wait a few seconds and retry.
WARNING:  could not create listen socket for "localhost"
FATAL:  could not create any TCP/IP sockets
LOG:  database system is shut down
<<<<<<< HEAD
=======
LOG:  could not open temporary statistics file "pg_stat_tmp/global.tmp": No such file or directory
LOG:  could not open temporary statistics file "pg_stat_tmp/global.tmp": No such file or directory
>>>>>>> cdea48a9
LOG:  could not bind IPv6 socket: Address already in use
HINT:  Is another postmaster already running on port 5432? If not, wait a few seconds and retry.
LOG:  could not bind IPv4 socket: Address already in use
HINT:  Is another postmaster already running on port 5432? If not, wait a few seconds and retry.
WARNING:  could not create listen socket for "localhost"
FATAL:  could not create any TCP/IP sockets
LOG:  database system is shut down
<<<<<<< HEAD
LOG:  database system was shut down at 2017-06-12 15:05:56 CEST
LOG:  MultiXact member wraparound protections are now enabled
LOG:  database system is ready to accept connections
LOG:  autovacuum launcher started
FATAL:  lock file "postmaster.pid" already exists
HINT:  Is another postmaster (PID 8431) running in data directory "/usr/local/bin/postgres"?
FATAL:  lock file "postmaster.pid" already exists
HINT:  Is another postmaster (PID 8431) running in data directory "/usr/local/bin/postgres"?
ERROR:  column "email" of relation "User" does not exist at character 46
STATEMENT:  INSERT INTO "User" (name, active, "Role_id", email, password) VALUES ('admin', true, 2, 'admin@example.com', '\x2470626b6466322d7368613531322432353030302448674e677244574755496f7852716a312f6c2e4c555124546d64746e5471514f61752e376c4933544661625556556c7949377970467930726a6b596e61467541466b706558456a68466a302f3879504b5a4966575a43724b744b7151324e49397245786845746a5a61656c4641'::bytea) RETURNING "User".id
ERROR:  column User.email does not exist at character 128
STATEMENT:  SELECT "User"."Role_id" AS "User_Role_id", "User".id AS "User_id", "User".name AS "User_name", "User".active AS "User_active", "User".email AS "User_email", "User".password AS "User_password" 
	FROM "User" 
	WHERE "User".id = 1
=======
LOG:  could not open temporary statistics file "pg_stat_tmp/global.tmp": No such file or directory
LOG:  could not open temporary statistics file "pg_stat_tmp/global.tmp": No such file or directory
LOG:  could not open temporary statistics file "pg_stat_tmp/global.tmp": No such file or directory
LOG:  could not open temporary statistics file "pg_stat_tmp/global.tmp": No such file or directory
>>>>>>> cdea48a9
LOG:  could not bind IPv6 socket: Address already in use
HINT:  Is another postmaster already running on port 5432? If not, wait a few seconds and retry.
LOG:  could not bind IPv4 socket: Address already in use
HINT:  Is another postmaster already running on port 5432? If not, wait a few seconds and retry.
WARNING:  could not create listen socket for "localhost"
FATAL:  could not create any TCP/IP sockets
LOG:  database system is shut down
<<<<<<< HEAD
=======
LOG:  could not open temporary statistics file "pg_stat_tmp/global.tmp": No such file or directory
LOG:  could not open temporary statistics file "pg_stat_tmp/global.tmp": No such file or directory
LOG:  using stale statistics instead of current ones because stats collector is not responding
>>>>>>> cdea48a9
LOG:  could not bind IPv6 socket: Address already in use
HINT:  Is another postmaster already running on port 5432? If not, wait a few seconds and retry.
LOG:  could not bind IPv4 socket: Address already in use
HINT:  Is another postmaster already running on port 5432? If not, wait a few seconds and retry.
WARNING:  could not create listen socket for "localhost"
FATAL:  could not create any TCP/IP sockets
LOG:  database system is shut down
<<<<<<< HEAD
=======
LOG:  could not open file "postmaster.pid": No such file or directory
LOG:  performing immediate shutdown because data directory lock file is invalid
LOG:  received immediate shutdown request
WARNING:  terminating connection because of crash of another server process
DETAIL:  The postmaster has commanded this server process to roll back the current transaction and exit, because another server process exited abnormally and possibly corrupted shared memory.
HINT:  In a moment you should be able to reconnect to the database and repeat your command.
LOG:  could not open temporary statistics file "pg_stat/global.tmp": No such file or directory
LOG:  database system is shut down
LOG:  database system was shut down at 2017-06-12 19:45:00 CEST
LOG:  MultiXact member wraparound protections are now enabled
LOG:  database system is ready to accept connections
LOG:  autovacuum launcher started
FATAL:  lock file "postmaster.pid" already exists
HINT:  Is another postmaster (PID 11196) running in data directory "/usr/local/bin/postgres"?
FATAL:  database "codegrade_dev" does not exist
>>>>>>> cdea48a9
LOG:  could not bind IPv6 socket: Address already in use
HINT:  Is another postmaster already running on port 5432? If not, wait a few seconds and retry.
LOG:  could not bind IPv4 socket: Address already in use
HINT:  Is another postmaster already running on port 5432? If not, wait a few seconds and retry.
WARNING:  could not create listen socket for "localhost"
FATAL:  could not create any TCP/IP sockets
LOG:  database system is shut down
LOG:  could not open temporary statistics file "pg_stat_tmp/global.tmp": No such file or directory
LOG:  could not open temporary statistics file "pg_stat_tmp/global.tmp": No such file or directory
LOG:  could not open temporary statistics file "pg_stat_tmp/global.tmp": No such file or directory
LOG:  could not open temporary statistics file "pg_stat_tmp/global.tmp": No such file or directory
LOG:  could not open temporary statistics file "pg_stat_tmp/global.tmp": No such file or directory
LOG:  could not open temporary statistics file "pg_stat_tmp/global.tmp": No such file or directory
LOG:  could not open temporary statistics file "pg_stat_tmp/global.tmp": No such file or directory
LOG:  could not open temporary statistics file "pg_stat_tmp/global.tmp": No such file or directory
LOG:  could not open temporary statistics file "pg_stat_tmp/global.tmp": No such file or directory
LOG:  could not open temporary statistics file "pg_stat_tmp/global.tmp": No such file or directory
LOG:  could not open temporary statistics file "pg_stat_tmp/global.tmp": No such file or directory
LOG:  could not open temporary statistics file "pg_stat_tmp/global.tmp": No such file or directory
LOG:  could not open temporary statistics file "pg_stat_tmp/global.tmp": No such file or directory
LOG:  could not open temporary statistics file "pg_stat_tmp/global.tmp": No such file or directory
LOG:  could not open temporary statistics file "pg_stat_tmp/global.tmp": No such file or directory
LOG:  could not open temporary statistics file "pg_stat_tmp/global.tmp": No such file or directory
LOG:  could not open temporary statistics file "pg_stat_tmp/global.tmp": No such file or directory
LOG:  could not open temporary statistics file "pg_stat_tmp/global.tmp": No such file or directory
LOG:  could not open temporary statistics file "pg_stat_tmp/global.tmp": No such file or directory
LOG:  could not open temporary statistics file "pg_stat_tmp/global.tmp": No such file or directory
LOG:  could not open temporary statistics file "pg_stat_tmp/global.tmp": No such file or directory
LOG:  could not open temporary statistics file "pg_stat_tmp/global.tmp": No such file or directory
LOG:  could not open temporary statistics file "pg_stat_tmp/global.tmp": No such file or directory
LOG:  could not open temporary statistics file "pg_stat_tmp/global.tmp": No such file or directory
LOG:  could not open temporary statistics file "pg_stat_tmp/global.tmp": No such file or directory
LOG:  could not open temporary statistics file "pg_stat_tmp/global.tmp": No such file or directory
LOG:  could not open temporary statistics file "pg_stat_tmp/global.tmp": No such file or directory
LOG:  could not open temporary statistics file "pg_stat_tmp/global.tmp": No such file or directory
LOG:  could not open temporary statistics file "pg_stat_tmp/global.tmp": No such file or directory
LOG:  could not open temporary statistics file "pg_stat_tmp/global.tmp": No such file or directory
LOG:  could not open temporary statistics file "pg_stat_tmp/global.tmp": No such file or directory
LOG:  using stale statistics instead of current ones because stats collector is not responding
LOG:  could not open temporary statistics file "pg_stat_tmp/global.tmp": No such file or directory
LOG:  could not open temporary statistics file "pg_stat_tmp/global.tmp": No such file or directory
LOG:  could not open temporary statistics file "pg_stat_tmp/global.tmp": No such file or directory
LOG:  could not open temporary statistics file "pg_stat_tmp/global.tmp": No such file or directory
LOG:  could not open temporary statistics file "pg_stat_tmp/global.tmp": No such file or directory
LOG:  could not open temporary statistics file "pg_stat_tmp/global.tmp": No such file or directory
LOG:  could not open temporary statistics file "pg_stat_tmp/global.tmp": No such file or directory
LOG:  could not open temporary statistics file "pg_stat_tmp/global.tmp": No such file or directory
LOG:  could not open temporary statistics file "pg_stat_tmp/global.tmp": No such file or directory
LOG:  could not open temporary statistics file "pg_stat_tmp/global.tmp": No such file or directory
<<<<<<< HEAD
LOG:  could not open temporary statistics file "pg_stat_tmp/global.tmp": No such file or directory
LOG:  could not open temporary statistics file "pg_stat_tmp/global.tmp": No such file or directory
LOG:  could not open temporary statistics file "pg_stat_tmp/global.tmp": No such file or directory
LOG:  could not open temporary statistics file "pg_stat_tmp/global.tmp": No such file or directory
LOG:  could not open temporary statistics file "pg_stat_tmp/global.tmp": No such file or directory
LOG:  could not open temporary statistics file "pg_stat_tmp/global.tmp": No such file or directory
=======
LOG:  could not bind IPv6 socket: Address already in use
HINT:  Is another postmaster already running on port 5432? If not, wait a few seconds and retry.
LOG:  could not bind IPv4 socket: Address already in use
HINT:  Is another postmaster already running on port 5432? If not, wait a few seconds and retry.
WARNING:  could not create listen socket for "localhost"
FATAL:  could not create any TCP/IP sockets
LOG:  database system is shut down
LOG:  could not open temporary statistics file "pg_stat_tmp/global.tmp": No such file or directory
LOG:  could not open temporary statistics file "pg_stat_tmp/global.tmp": No such file or directory
LOG:  could not bind IPv6 socket: Address already in use
HINT:  Is another postmaster already running on port 5432? If not, wait a few seconds and retry.
LOG:  could not bind IPv4 socket: Address already in use
HINT:  Is another postmaster already running on port 5432? If not, wait a few seconds and retry.
WARNING:  could not create listen socket for "localhost"
FATAL:  could not create any TCP/IP sockets
LOG:  database system is shut down
LOG:  could not open temporary statistics file "pg_stat_tmp/global.tmp": No such file or directory
LOG:  could not open temporary statistics file "pg_stat_tmp/global.tmp": No such file or directory
LOG:  could not bind IPv6 socket: Address already in use
HINT:  Is another postmaster already running on port 5432? If not, wait a few seconds and retry.
LOG:  could not bind IPv4 socket: Address already in use
HINT:  Is another postmaster already running on port 5432? If not, wait a few seconds and retry.
WARNING:  could not create listen socket for "localhost"
FATAL:  could not create any TCP/IP sockets
LOG:  database system is shut down
LOG:  could not open temporary statistics file "pg_stat_tmp/global.tmp": No such file or directory
LOG:  could not open temporary statistics file "pg_stat_tmp/global.tmp": No such file or directory
LOG:  could not bind IPv6 socket: Address already in use
HINT:  Is another postmaster already running on port 5432? If not, wait a few seconds and retry.
LOG:  could not bind IPv4 socket: Address already in use
HINT:  Is another postmaster already running on port 5432? If not, wait a few seconds and retry.
WARNING:  could not create listen socket for "localhost"
FATAL:  could not create any TCP/IP sockets
LOG:  database system is shut down
>>>>>>> cdea48a9
LOG:  could not open temporary statistics file "pg_stat_tmp/global.tmp": No such file or directory
LOG:  could not open temporary statistics file "pg_stat_tmp/global.tmp": No such file or directory
LOG:  could not open temporary statistics file "pg_stat_tmp/global.tmp": No such file or directory
LOG:  could not open temporary statistics file "pg_stat_tmp/global.tmp": No such file or directory
<<<<<<< HEAD
=======
LOG:  could not bind IPv6 socket: Address already in use
HINT:  Is another postmaster already running on port 5432? If not, wait a few seconds and retry.
LOG:  could not bind IPv4 socket: Address already in use
HINT:  Is another postmaster already running on port 5432? If not, wait a few seconds and retry.
WARNING:  could not create listen socket for "localhost"
FATAL:  could not create any TCP/IP sockets
LOG:  database system is shut down
>>>>>>> cdea48a9
LOG:  could not open temporary statistics file "pg_stat_tmp/global.tmp": No such file or directory
LOG:  could not open temporary statistics file "pg_stat_tmp/global.tmp": No such file or directory
LOG:  could not open temporary statistics file "pg_stat_tmp/global.tmp": No such file or directory
LOG:  could not open temporary statistics file "pg_stat_tmp/global.tmp": No such file or directory
LOG:  could not open temporary statistics file "pg_stat_tmp/global.tmp": No such file or directory
LOG:  could not open temporary statistics file "pg_stat_tmp/global.tmp": No such file or directory
LOG:  could not open temporary statistics file "pg_stat_tmp/global.tmp": No such file or directory
LOG:  could not open temporary statistics file "pg_stat_tmp/global.tmp": No such file or directory
<<<<<<< HEAD
=======
LOG:  could not bind IPv6 socket: Address already in use
HINT:  Is another postmaster already running on port 5432? If not, wait a few seconds and retry.
LOG:  could not bind IPv4 socket: Address already in use
HINT:  Is another postmaster already running on port 5432? If not, wait a few seconds and retry.
WARNING:  could not create listen socket for "localhost"
FATAL:  could not create any TCP/IP sockets
LOG:  database system is shut down
>>>>>>> cdea48a9
LOG:  could not open temporary statistics file "pg_stat_tmp/global.tmp": No such file or directory
LOG:  could not open temporary statistics file "pg_stat_tmp/global.tmp": No such file or directory
LOG:  could not open temporary statistics file "pg_stat_tmp/global.tmp": No such file or directory
LOG:  could not open temporary statistics file "pg_stat_tmp/global.tmp": No such file or directory
LOG:  using stale statistics instead of current ones because stats collector is not responding
LOG:  could not open temporary statistics file "pg_stat_tmp/global.tmp": No such file or directory
LOG:  could not open temporary statistics file "pg_stat_tmp/global.tmp": No such file or directory
LOG:  could not open temporary statistics file "pg_stat_tmp/global.tmp": No such file or directory
LOG:  could not open temporary statistics file "pg_stat_tmp/global.tmp": No such file or directory
LOG:  could not open temporary statistics file "pg_stat_tmp/global.tmp": No such file or directory
LOG:  could not open temporary statistics file "pg_stat_tmp/global.tmp": No such file or directory
LOG:  could not open temporary statistics file "pg_stat_tmp/global.tmp": No such file or directory
LOG:  could not open temporary statistics file "pg_stat_tmp/global.tmp": No such file or directory
LOG:  could not open temporary statistics file "pg_stat_tmp/global.tmp": No such file or directory
LOG:  could not open temporary statistics file "pg_stat_tmp/global.tmp": No such file or directory
LOG:  could not open temporary statistics file "pg_stat_tmp/global.tmp": No such file or directory
LOG:  could not open temporary statistics file "pg_stat_tmp/global.tmp": No such file or directory
LOG:  could not open temporary statistics file "pg_stat_tmp/global.tmp": No such file or directory
LOG:  could not open temporary statistics file "pg_stat_tmp/global.tmp": No such file or directory
LOG:  could not open temporary statistics file "pg_stat_tmp/global.tmp": No such file or directory
LOG:  could not open temporary statistics file "pg_stat_tmp/global.tmp": No such file or directory
LOG:  could not open temporary statistics file "pg_stat_tmp/global.tmp": No such file or directory
LOG:  could not open temporary statistics file "pg_stat_tmp/global.tmp": No such file or directory
LOG:  could not open temporary statistics file "pg_stat_tmp/global.tmp": No such file or directory
LOG:  could not open temporary statistics file "pg_stat_tmp/global.tmp": No such file or directory
LOG:  could not open temporary statistics file "pg_stat_tmp/global.tmp": No such file or directory
LOG:  could not open temporary statistics file "pg_stat_tmp/global.tmp": No such file or directory
LOG:  could not open temporary statistics file "pg_stat_tmp/global.tmp": No such file or directory
LOG:  could not open temporary statistics file "pg_stat_tmp/global.tmp": No such file or directory
<<<<<<< HEAD
LOG:  could not open temporary statistics file "pg_stat_tmp/global.tmp": No such file or directory
LOG:  could not open temporary statistics file "pg_stat_tmp/global.tmp": No such file or directory
LOG:  could not open temporary statistics file "pg_stat_tmp/global.tmp": No such file or directory
LOG:  could not open temporary statistics file "pg_stat_tmp/global.tmp": No such file or directory
LOG:  could not open temporary statistics file "pg_stat_tmp/global.tmp": No such file or directory
LOG:  could not open temporary statistics file "pg_stat_tmp/global.tmp": No such file or directory
LOG:  could not open temporary statistics file "pg_stat_tmp/global.tmp": No such file or directory
LOG:  could not open temporary statistics file "pg_stat_tmp/global.tmp": No such file or directory
LOG:  using stale statistics instead of current ones because stats collector is not responding
=======
LOG:  could not open file "postmaster.pid": No such file or directory
LOG:  performing immediate shutdown because data directory lock file is invalid
LOG:  received immediate shutdown request
WARNING:  terminating connection because of crash of another server process
DETAIL:  The postmaster has commanded this server process to roll back the current transaction and exit, because another server process exited abnormally and possibly corrupted shared memory.
HINT:  In a moment you should be able to reconnect to the database and repeat your command.
LOG:  could not open temporary statistics file "pg_stat/global.tmp": No such file or directory
LOG:  database system is shut down
LOG:  database system was shut down at 2017-06-12 19:48:22 CEST
LOG:  MultiXact member wraparound protections are now enabled
LOG:  database system is ready to accept connections
LOG:  autovacuum launcher started
FATAL:  lock file "postmaster.pid" already exists
HINT:  Is another postmaster (PID 12512) running in data directory "/usr/local/bin/postgres"?
ERROR:  column "email" of relation "User" does not exist at character 46
STATEMENT:  INSERT INTO "User" (name, active, "Role_id", email, password) VALUES ('admin', true, 2, 'admin@example.com', '\x2470626b6466322d7368613531322432353030302447635034587976465743734649475373395837502e51243945474a4b55733044312e4c4f51316d4e417837355a776c466e6b62757838676d737446507377734d454b3033506e564e7355337367776c35384e43456c776b514331732e302f3531426272724951675359302f3251'::bytea) RETURNING "User".id
ERROR:  update or delete on table "Assignment" violates foreign key constraint "Work_Assignment_id_fkey" on table "Work"
DETAIL:  Key (id)=(49) is still referenced from table "Work".
STATEMENT:  DELETE FROM "Assignment" WHERE "Assignment".name = 'Final deadline'
LOG:  could not bind IPv6 socket: Address already in use
HINT:  Is another postmaster already running on port 5432? If not, wait a few seconds and retry.
LOG:  could not bind IPv4 socket: Address already in use
HINT:  Is another postmaster already running on port 5432? If not, wait a few seconds and retry.
WARNING:  could not create listen socket for "localhost"
FATAL:  could not create any TCP/IP sockets
LOG:  database system is shut down
LOG:  could not bind IPv6 socket: Address already in use
HINT:  Is another postmaster already running on port 5432? If not, wait a few seconds and retry.
LOG:  could not bind IPv4 socket: Address already in use
HINT:  Is another postmaster already running on port 5432? If not, wait a few seconds and retry.
WARNING:  could not create listen socket for "localhost"
FATAL:  could not create any TCP/IP sockets
LOG:  database system is shut down
LOG:  could not bind IPv6 socket: Address already in use
HINT:  Is another postmaster already running on port 5432? If not, wait a few seconds and retry.
LOG:  could not bind IPv4 socket: Address already in use
HINT:  Is another postmaster already running on port 5432? If not, wait a few seconds and retry.
WARNING:  could not create listen socket for "localhost"
FATAL:  could not create any TCP/IP sockets
LOG:  database system is shut down
LOG:  could not open temporary statistics file "pg_stat_tmp/global.tmp": No such file or directory
LOG:  could not open temporary statistics file "pg_stat_tmp/global.tmp": No such file or directory
LOG:  could not open temporary statistics file "pg_stat_tmp/global.tmp": No such file or directory
LOG:  could not open temporary statistics file "pg_stat_tmp/global.tmp": No such file or directory
LOG:  could not open temporary statistics file "pg_stat_tmp/global.tmp": No such file or directory
LOG:  could not open temporary statistics file "pg_stat_tmp/global.tmp": No such file or directory
LOG:  could not open temporary statistics file "pg_stat_tmp/global.tmp": No such file or directory
LOG:  could not open temporary statistics file "pg_stat_tmp/global.tmp": No such file or directory
LOG:  could not open temporary statistics file "pg_stat_tmp/global.tmp": No such file or directory
LOG:  could not open temporary statistics file "pg_stat_tmp/global.tmp": No such file or directory
LOG:  could not open temporary statistics file "pg_stat_tmp/global.tmp": No such file or directory
LOG:  could not open temporary statistics file "pg_stat_tmp/global.tmp": No such file or directory
LOG:  could not open temporary statistics file "pg_stat_tmp/global.tmp": No such file or directory
LOG:  could not open temporary statistics file "pg_stat_tmp/global.tmp": No such file or directory
LOG:  could not open temporary statistics file "pg_stat_tmp/global.tmp": No such file or directory
LOG:  could not open temporary statistics file "pg_stat_tmp/global.tmp": No such file or directory
LOG:  could not open temporary statistics file "pg_stat_tmp/global.tmp": No such file or directory
LOG:  could not open temporary statistics file "pg_stat_tmp/global.tmp": No such file or directory
LOG:  could not open temporary statistics file "pg_stat_tmp/global.tmp": No such file or directory
LOG:  could not open temporary statistics file "pg_stat_tmp/global.tmp": No such file or directory
LOG:  could not open temporary statistics file "pg_stat_tmp/global.tmp": No such file or directory
LOG:  could not open temporary statistics file "pg_stat_tmp/global.tmp": No such file or directory
LOG:  could not open temporary statistics file "pg_stat_tmp/global.tmp": No such file or directory
LOG:  could not open temporary statistics file "pg_stat_tmp/global.tmp": No such file or directory
LOG:  could not open temporary statistics file "pg_stat_tmp/global.tmp": No such file or directory
LOG:  could not bind IPv6 socket: Address already in use
HINT:  Is another postmaster already running on port 5432? If not, wait a few seconds and retry.
LOG:  could not bind IPv4 socket: Address already in use
HINT:  Is another postmaster already running on port 5432? If not, wait a few seconds and retry.
WARNING:  could not create listen socket for "localhost"
FATAL:  could not create any TCP/IP sockets
LOG:  database system is shut down
LOG:  could not open temporary statistics file "pg_stat_tmp/global.tmp": No such file or directory
LOG:  could not open temporary statistics file "pg_stat_tmp/global.tmp": No such file or directory
LOG:  could not bind IPv6 socket: Address already in use
HINT:  Is another postmaster already running on port 5432? If not, wait a few seconds and retry.
LOG:  could not bind IPv4 socket: Address already in use
HINT:  Is another postmaster already running on port 5432? If not, wait a few seconds and retry.
WARNING:  could not create listen socket for "localhost"
FATAL:  could not create any TCP/IP sockets
LOG:  database system is shut down
LOG:  could not open temporary statistics file "pg_stat_tmp/global.tmp": No such file or directory
LOG:  could not open temporary statistics file "pg_stat_tmp/global.tmp": No such file or directory
LOG:  could not bind IPv6 socket: Address already in use
HINT:  Is another postmaster already running on port 5432? If not, wait a few seconds and retry.
LOG:  could not bind IPv4 socket: Address already in use
HINT:  Is another postmaster already running on port 5432? If not, wait a few seconds and retry.
WARNING:  could not create listen socket for "localhost"
FATAL:  could not create any TCP/IP sockets
LOG:  database system is shut down
LOG:  could not open temporary statistics file "pg_stat_tmp/global.tmp": No such file or directory
LOG:  could not open temporary statistics file "pg_stat_tmp/global.tmp": No such file or directory
LOG:  using stale statistics instead of current ones because stats collector is not responding
LOG:  could not open temporary statistics file "pg_stat_tmp/global.tmp": No such file or directory
LOG:  could not open temporary statistics file "pg_stat_tmp/global.tmp": No such file or directory
LOG:  could not open temporary statistics file "pg_stat_tmp/global.tmp": No such file or directory
LOG:  could not open temporary statistics file "pg_stat_tmp/global.tmp": No such file or directory
LOG:  could not open temporary statistics file "pg_stat_tmp/global.tmp": No such file or directory
LOG:  could not open temporary statistics file "pg_stat_tmp/global.tmp": No such file or directory
LOG:  could not open temporary statistics file "pg_stat_tmp/global.tmp": No such file or directory
LOG:  could not open temporary statistics file "pg_stat_tmp/global.tmp": No such file or directory
LOG:  could not open temporary statistics file "pg_stat_tmp/global.tmp": No such file or directory
LOG:  could not open temporary statistics file "pg_stat_tmp/global.tmp": No such file or directory
LOG:  could not open temporary statistics file "pg_stat_tmp/global.tmp": No such file or directory
LOG:  could not open temporary statistics file "pg_stat_tmp/global.tmp": No such file or directory
LOG:  could not open temporary statistics file "pg_stat_tmp/global.tmp": No such file or directory
LOG:  could not open temporary statistics file "pg_stat_tmp/global.tmp": No such file or directory
LOG:  could not open temporary statistics file "pg_stat_tmp/global.tmp": No such file or directory
LOG:  could not open temporary statistics file "pg_stat_tmp/global.tmp": No such file or directory
LOG:  could not open temporary statistics file "pg_stat_tmp/global.tmp": No such file or directory
LOG:  could not open temporary statistics file "pg_stat_tmp/global.tmp": No such file or directory
LOG:  could not bind IPv6 socket: Address already in use
HINT:  Is another postmaster already running on port 5432? If not, wait a few seconds and retry.
LOG:  could not bind IPv4 socket: Address already in use
HINT:  Is another postmaster already running on port 5432? If not, wait a few seconds and retry.
WARNING:  could not create listen socket for "localhost"
FATAL:  could not create any TCP/IP sockets
LOG:  database system is shut down
LOG:  could not open temporary statistics file "pg_stat_tmp/global.tmp": No such file or directory
LOG:  could not open temporary statistics file "pg_stat_tmp/global.tmp": No such file or directory
LOG:  could not open temporary statistics file "pg_stat_tmp/global.tmp": No such file or directory
LOG:  could not open temporary statistics file "pg_stat_tmp/global.tmp": No such file or directory
LOG:  could not bind IPv6 socket: Address already in use
HINT:  Is another postmaster already running on port 5432? If not, wait a few seconds and retry.
LOG:  could not bind IPv4 socket: Address already in use
HINT:  Is another postmaster already running on port 5432? If not, wait a few seconds and retry.
WARNING:  could not create listen socket for "localhost"
FATAL:  could not create any TCP/IP sockets
LOG:  database system is shut down
LOG:  could not open temporary statistics file "pg_stat_tmp/global.tmp": No such file or directory
LOG:  could not open temporary statistics file "pg_stat_tmp/global.tmp": No such file or directory
LOG:  could not open temporary statistics file "pg_stat_tmp/global.tmp": No such file or directory
LOG:  could not open temporary statistics file "pg_stat_tmp/global.tmp": No such file or directory
LOG:  could not bind IPv6 socket: Address already in use
HINT:  Is another postmaster already running on port 5432? If not, wait a few seconds and retry.
LOG:  could not bind IPv4 socket: Address already in use
HINT:  Is another postmaster already running on port 5432? If not, wait a few seconds and retry.
WARNING:  could not create listen socket for "localhost"
FATAL:  could not create any TCP/IP sockets
LOG:  database system is shut down
LOG:  could not open temporary statistics file "pg_stat_tmp/global.tmp": No such file or directory
LOG:  could not open temporary statistics file "pg_stat_tmp/global.tmp": No such file or directory
LOG:  could not bind IPv6 socket: Address already in use
HINT:  Is another postmaster already running on port 5432? If not, wait a few seconds and retry.
LOG:  could not bind IPv4 socket: Address already in use
HINT:  Is another postmaster already running on port 5432? If not, wait a few seconds and retry.
WARNING:  could not create listen socket for "localhost"
FATAL:  could not create any TCP/IP sockets
LOG:  database system is shut down
LOG:  could not open temporary statistics file "pg_stat_tmp/global.tmp": No such file or directory
LOG:  could not open temporary statistics file "pg_stat_tmp/global.tmp": No such file or directory
LOG:  could not open temporary statistics file "pg_stat_tmp/global.tmp": No such file or directory
LOG:  could not open temporary statistics file "pg_stat_tmp/global.tmp": No such file or directory
LOG:  using stale statistics instead of current ones because stats collector is not responding
LOG:  could not open temporary statistics file "pg_stat_tmp/global.tmp": No such file or directory
LOG:  could not open temporary statistics file "pg_stat_tmp/global.tmp": No such file or directory
LOG:  could not open temporary statistics file "pg_stat_tmp/global.tmp": No such file or directory
LOG:  could not open temporary statistics file "pg_stat_tmp/global.tmp": No such file or directory
LOG:  could not open temporary statistics file "pg_stat_tmp/global.tmp": No such file or directory
LOG:  could not open temporary statistics file "pg_stat_tmp/global.tmp": No such file or directory
LOG:  could not open temporary statistics file "pg_stat_tmp/global.tmp": No such file or directory
LOG:  could not open temporary statistics file "pg_stat_tmp/global.tmp": No such file or directory
LOG:  could not open temporary statistics file "pg_stat_tmp/global.tmp": No such file or directory
LOG:  could not open temporary statistics file "pg_stat_tmp/global.tmp": No such file or directory
LOG:  could not open temporary statistics file "pg_stat_tmp/global.tmp": No such file or directory
LOG:  could not open temporary statistics file "pg_stat_tmp/global.tmp": No such file or directory
LOG:  could not open temporary statistics file "pg_stat_tmp/global.tmp": No such file or directory
LOG:  could not open temporary statistics file "pg_stat_tmp/global.tmp": No such file or directory
LOG:  could not open temporary statistics file "pg_stat_tmp/global.tmp": No such file or directory
LOG:  could not open temporary statistics file "pg_stat_tmp/global.tmp": No such file or directory
LOG:  could not open temporary statistics file "pg_stat_tmp/global.tmp": No such file or directory
LOG:  could not open temporary statistics file "pg_stat_tmp/global.tmp": No such file or directory
LOG:  could not open temporary statistics file "pg_stat_tmp/global.tmp": No such file or directory
LOG:  could not open temporary statistics file "pg_stat_tmp/global.tmp": No such file or directory
LOG:  could not open temporary statistics file "pg_stat_tmp/global.tmp": No such file or directory
LOG:  could not open temporary statistics file "pg_stat_tmp/global.tmp": No such file or directory
LOG:  could not open temporary statistics file "pg_stat_tmp/global.tmp": No such file or directory
LOG:  could not open temporary statistics file "pg_stat_tmp/global.tmp": No such file or directory
LOG:  could not open temporary statistics file "pg_stat_tmp/global.tmp": No such file or directory
LOG:  could not open temporary statistics file "pg_stat_tmp/global.tmp": No such file or directory
LOG:  could not open temporary statistics file "pg_stat_tmp/global.tmp": No such file or directory
LOG:  could not open temporary statistics file "pg_stat_tmp/global.tmp": No such file or directory
LOG:  could not open temporary statistics file "pg_stat_tmp/global.tmp": No such file or directory
LOG:  could not open temporary statistics file "pg_stat_tmp/global.tmp": No such file or directory
LOG:  could not open temporary statistics file "pg_stat_tmp/global.tmp": No such file or directory
LOG:  could not open temporary statistics file "pg_stat_tmp/global.tmp": No such file or directory
LOG:  could not open file "postmaster.pid": No such file or directory
LOG:  performing immediate shutdown because data directory lock file is invalid
LOG:  received immediate shutdown request
WARNING:  terminating connection because of crash of another server process
DETAIL:  The postmaster has commanded this server process to roll back the current transaction and exit, because another server process exited abnormally and possibly corrupted shared memory.
HINT:  In a moment you should be able to reconnect to the database and repeat your command.
LOG:  could not open temporary statistics file "pg_stat/global.tmp": No such file or directory
LOG:  database system is shut down
LOG:  database system was shut down at 2017-06-12 20:16:42 CEST
LOG:  MultiXact member wraparound protections are now enabled
LOG:  database system is ready to accept connections
LOG:  autovacuum launcher started
FATAL:  lock file "postmaster.pid" already exists
HINT:  Is another postmaster (PID 12883) running in data directory "/usr/local/bin/postgres"?
ERROR:  update or delete on table "Assignment" violates foreign key constraint "Work_Assignment_id_fkey" on table "Work"
DETAIL:  Key (id)=(17) is still referenced from table "Work".
STATEMENT:  DELETE FROM "Assignment" WHERE "Assignment".name = 'Final deadline'
LOG:  could not open temporary statistics file "pg_stat_tmp/global.tmp": No such file or directory
LOG:  could not open temporary statistics file "pg_stat_tmp/global.tmp": No such file or directory
LOG:  could not open temporary statistics file "pg_stat_tmp/global.tmp": No such file or directory
LOG:  could not open temporary statistics file "pg_stat_tmp/global.tmp": No such file or directory
LOG:  could not open temporary statistics file "pg_stat_tmp/global.tmp": No such file or directory
LOG:  could not open temporary statistics file "pg_stat_tmp/global.tmp": No such file or directory
LOG:  could not open temporary statistics file "pg_stat_tmp/global.tmp": No such file or directory
LOG:  could not open temporary statistics file "pg_stat_tmp/global.tmp": No such file or directory
LOG:  could not open temporary statistics file "pg_stat_tmp/global.tmp": No such file or directory
LOG:  could not open temporary statistics file "pg_stat_tmp/global.tmp": No such file or directory
LOG:  could not open temporary statistics file "pg_stat_tmp/global.tmp": No such file or directory
LOG:  could not open temporary statistics file "pg_stat_tmp/global.tmp": No such file or directory
LOG:  could not open temporary statistics file "pg_stat_tmp/global.tmp": No such file or directory
LOG:  could not open temporary statistics file "pg_stat_tmp/global.tmp": No such file or directory
LOG:  could not open temporary statistics file "pg_stat_tmp/global.tmp": No such file or directory
LOG:  could not open temporary statistics file "pg_stat_tmp/global.tmp": No such file or directory
LOG:  could not open temporary statistics file "pg_stat_tmp/global.tmp": No such file or directory
LOG:  could not open temporary statistics file "pg_stat_tmp/global.tmp": No such file or directory
LOG:  could not open temporary statistics file "pg_stat_tmp/global.tmp": No such file or directory
LOG:  could not open temporary statistics file "pg_stat_tmp/global.tmp": No such file or directory
LOG:  could not open temporary statistics file "pg_stat_tmp/global.tmp": No such file or directory
LOG:  could not open temporary statistics file "pg_stat_tmp/global.tmp": No such file or directory
LOG:  could not open temporary statistics file "pg_stat_tmp/global.tmp": No such file or directory
LOG:  could not open temporary statistics file "pg_stat_tmp/global.tmp": No such file or directory
LOG:  could not open temporary statistics file "pg_stat_tmp/global.tmp": No such file or directory
LOG:  could not open temporary statistics file "pg_stat_tmp/global.tmp": No such file or directory
LOG:  could not open temporary statistics file "pg_stat_tmp/global.tmp": No such file or directory
LOG:  could not open temporary statistics file "pg_stat_tmp/global.tmp": No such file or directory
LOG:  could not open temporary statistics file "pg_stat_tmp/global.tmp": No such file or directory
LOG:  could not open temporary statistics file "pg_stat_tmp/global.tmp": No such file or directory
LOG:  could not open temporary statistics file "pg_stat_tmp/global.tmp": No such file or directory
LOG:  using stale statistics instead of current ones because stats collector is not responding
LOG:  could not open temporary statistics file "pg_stat_tmp/global.tmp": No such file or directory
LOG:  could not open temporary statistics file "pg_stat_tmp/global.tmp": No such file or directory
LOG:  could not open temporary statistics file "pg_stat_tmp/global.tmp": No such file or directory
LOG:  could not open temporary statistics file "pg_stat_tmp/global.tmp": No such file or directory
LOG:  could not open temporary statistics file "pg_stat_tmp/global.tmp": No such file or directory
LOG:  could not open temporary statistics file "pg_stat_tmp/global.tmp": No such file or directory
LOG:  could not open temporary statistics file "pg_stat_tmp/global.tmp": No such file or directory
LOG:  could not open temporary statistics file "pg_stat_tmp/global.tmp": No such file or directory
LOG:  could not open temporary statistics file "pg_stat_tmp/global.tmp": No such file or directory
LOG:  could not open temporary statistics file "pg_stat_tmp/global.tmp": No such file or directory
LOG:  could not open temporary statistics file "pg_stat_tmp/global.tmp": No such file or directory
LOG:  could not open temporary statistics file "pg_stat_tmp/global.tmp": No such file or directory
LOG:  could not open temporary statistics file "pg_stat_tmp/global.tmp": No such file or directory
LOG:  could not open temporary statistics file "pg_stat_tmp/global.tmp": No such file or directory
LOG:  could not open temporary statistics file "pg_stat_tmp/global.tmp": No such file or directory
LOG:  could not open temporary statistics file "pg_stat_tmp/global.tmp": No such file or directory
LOG:  could not bind IPv6 socket: Address already in use
HINT:  Is another postmaster already running on port 5432? If not, wait a few seconds and retry.
LOG:  could not bind IPv4 socket: Address already in use
HINT:  Is another postmaster already running on port 5432? If not, wait a few seconds and retry.
WARNING:  could not create listen socket for "localhost"
FATAL:  could not create any TCP/IP sockets
LOG:  database system is shut down
LOG:  could not open temporary statistics file "pg_stat_tmp/global.tmp": No such file or directory
LOG:  could not open temporary statistics file "pg_stat_tmp/global.tmp": No such file or directory
LOG:  could not open temporary statistics file "pg_stat_tmp/global.tmp": No such file or directory
LOG:  could not open temporary statistics file "pg_stat_tmp/global.tmp": No such file or directory
LOG:  could not bind IPv6 socket: Address already in use
HINT:  Is another postmaster already running on port 5432? If not, wait a few seconds and retry.
LOG:  could not bind IPv4 socket: Address already in use
HINT:  Is another postmaster already running on port 5432? If not, wait a few seconds and retry.
WARNING:  could not create listen socket for "localhost"
FATAL:  could not create any TCP/IP sockets
LOG:  database system is shut down
LOG:  could not open temporary statistics file "pg_stat_tmp/global.tmp": No such file or directory
LOG:  could not open temporary statistics file "pg_stat_tmp/global.tmp": No such file or directory
LOG:  could not bind IPv6 socket: Address already in use
HINT:  Is another postmaster already running on port 5432? If not, wait a few seconds and retry.
LOG:  could not bind IPv4 socket: Address already in use
HINT:  Is another postmaster already running on port 5432? If not, wait a few seconds and retry.
WARNING:  could not create listen socket for "localhost"
FATAL:  could not create any TCP/IP sockets
LOG:  database system is shut down
LOG:  could not open temporary statistics file "pg_stat_tmp/global.tmp": No such file or directory
LOG:  could not open temporary statistics file "pg_stat_tmp/global.tmp": No such file or directory
LOG:  could not open temporary statistics file "pg_stat_tmp/global.tmp": No such file or directory
LOG:  could not open temporary statistics file "pg_stat_tmp/global.tmp": No such file or directory
LOG:  could not open temporary statistics file "pg_stat_tmp/global.tmp": No such file or directory
LOG:  could not open temporary statistics file "pg_stat_tmp/global.tmp": No such file or directory
LOG:  could not open temporary statistics file "pg_stat_tmp/global.tmp": No such file or directory
LOG:  could not open temporary statistics file "pg_stat_tmp/global.tmp": No such file or directory
LOG:  could not open temporary statistics file "pg_stat_tmp/global.tmp": No such file or directory
LOG:  could not open temporary statistics file "pg_stat_tmp/global.tmp": No such file or directory
LOG:  using stale statistics instead of current ones because stats collector is not responding
LOG:  could not open temporary statistics file "pg_stat_tmp/global.tmp": No such file or directory
LOG:  could not open temporary statistics file "pg_stat_tmp/global.tmp": No such file or directory
LOG:  could not open temporary statistics file "pg_stat_tmp/global.tmp": No such file or directory
LOG:  could not open temporary statistics file "pg_stat_tmp/global.tmp": No such file or directory
LOG:  could not open temporary statistics file "pg_stat_tmp/global.tmp": No such file or directory
LOG:  could not open temporary statistics file "pg_stat_tmp/global.tmp": No such file or directory
LOG:  could not open temporary statistics file "pg_stat_tmp/global.tmp": No such file or directory
LOG:  could not open temporary statistics file "pg_stat_tmp/global.tmp": No such file or directory
LOG:  could not open temporary statistics file "pg_stat_tmp/global.tmp": No such file or directory
LOG:  could not open temporary statistics file "pg_stat_tmp/global.tmp": No such file or directory
LOG:  could not open temporary statistics file "pg_stat_tmp/global.tmp": No such file or directory
LOG:  could not open temporary statistics file "pg_stat_tmp/global.tmp": No such file or directory
LOG:  could not open temporary statistics file "pg_stat_tmp/global.tmp": No such file or directory
LOG:  could not open temporary statistics file "pg_stat_tmp/global.tmp": No such file or directory
LOG:  could not open temporary statistics file "pg_stat_tmp/global.tmp": No such file or directory
LOG:  could not open temporary statistics file "pg_stat_tmp/global.tmp": No such file or directory
LOG:  could not open temporary statistics file "pg_stat_tmp/global.tmp": No such file or directory
LOG:  could not open temporary statistics file "pg_stat_tmp/global.tmp": No such file or directory
LOG:  could not open temporary statistics file "pg_stat_tmp/global.tmp": No such file or directory
LOG:  could not open temporary statistics file "pg_stat_tmp/global.tmp": No such file or directory
LOG:  could not open temporary statistics file "pg_stat_tmp/global.tmp": No such file or directory
LOG:  could not open temporary statistics file "pg_stat_tmp/global.tmp": No such file or directory
LOG:  could not open temporary statistics file "pg_stat_tmp/global.tmp": No such file or directory
LOG:  could not open temporary statistics file "pg_stat_tmp/global.tmp": No such file or directory
LOG:  could not open temporary statistics file "pg_stat_tmp/global.tmp": No such file or directory
LOG:  could not open temporary statistics file "pg_stat_tmp/global.tmp": No such file or directory
LOG:  could not open temporary statistics file "pg_stat_tmp/global.tmp": No such file or directory
LOG:  could not open temporary statistics file "pg_stat_tmp/global.tmp": No such file or directory
LOG:  could not open temporary statistics file "pg_stat_tmp/global.tmp": No such file or directory
LOG:  could not open temporary statistics file "pg_stat_tmp/global.tmp": No such file or directory
LOG:  could not open temporary statistics file "pg_stat_tmp/global.tmp": No such file or directory
LOG:  could not open temporary statistics file "pg_stat_tmp/global.tmp": No such file or directory
LOG:  using stale statistics instead of current ones because stats collector is not responding
LOG:  could not open file "postmaster.pid": No such file or directory
LOG:  performing immediate shutdown because data directory lock file is invalid
LOG:  received immediate shutdown request
WARNING:  terminating connection because of crash of another server process
DETAIL:  The postmaster has commanded this server process to roll back the current transaction and exit, because another server process exited abnormally and possibly corrupted shared memory.
HINT:  In a moment you should be able to reconnect to the database and repeat your command.
LOG:  could not open temporary statistics file "pg_stat/global.tmp": No such file or directory
LOG:  database system is shut down
LOG:  database system was shut down at 2017-06-12 22:46:06 CEST
LOG:  MultiXact member wraparound protections are now enabled
LOG:  database system is ready to accept connections
LOG:  autovacuum launcher started
FATAL:  lock file "postmaster.pid" already exists
HINT:  Is another postmaster (PID 13782) running in data directory "/usr/local/bin/postgres"?
ERROR:  invalid input syntax for integer: "initial" at character 100
STATEMENT:  INSERT INTO "Work" ("Assignment_id", "User_id", state, edit, graded, grade, comment) VALUES (1, 2, 'initial', 0, true, 8.7, 'Well done, my friend!') RETURNING "Work".id
ERROR:  invalid input syntax for integer: "initial" at character 100
STATEMENT:  INSERT INTO "Work" ("Assignment_id", "User_id", state, edit, graded, grade, comment) VALUES (9, 7, 'initial', 0, false, 8.7, 'Well done, my friend!') RETURNING "Work".id
ERROR:  invalid input syntax for integer: "initial" at character 94
STATEMENT:  INSERT INTO "Work" ("Assignment_id", "User_id", state, edit, grade, comment) VALUES (17, 12, 'initial', 0, 8.7, 'Well done, my friend!') RETURNING "Work".id
ERROR:  invalid input syntax for integer: "initial" at character 94
STATEMENT:  INSERT INTO "Work" ("Assignment_id", "User_id", state, edit, grade, comment) VALUES (33, 22, 'initial', 0, 8.7, 'Well done, my friend!') RETURNING "Work".id
ERROR:  invalid input syntax for integer: "initial" at character 94
STATEMENT:  INSERT INTO "Work" ("Assignment_id", "User_id", state, edit, grade, comment) VALUES (41, 27, 'initial', 0, 8.7, 'Well done, my friend!') RETURNING "Work".id
ERROR:  cannot drop the currently open database
STATEMENT:  drop database codegrade_dev
	;
ERROR:  invalid input syntax for integer: "done" at character 94
STATEMENT:  INSERT INTO "Work" ("Assignment_id", "User_id", state, edit, grade, comment) VALUES (49, 32, 'done', 0, 8.7, 'Well done, my friend!') RETURNING "Work".id
ERROR:  cannot drop the currently open database
STATEMENT:  drop database codegrade_dev
	;
LOG:  could not open temporary statistics file "pg_stat_tmp/global.tmp": No such file or directory
LOG:  could not open temporary statistics file "pg_stat_tmp/global.tmp": No such file or directory
LOG:  could not open temporary statistics file "pg_stat_tmp/global.tmp": No such file or directory
LOG:  could not open temporary statistics file "pg_stat_tmp/global.tmp": No such file or directory
LOG:  could not open temporary statistics file "pg_stat_tmp/global.tmp": No such file or directory
LOG:  could not open temporary statistics file "pg_stat_tmp/global.tmp": No such file or directory
LOG:  could not open temporary statistics file "pg_stat_tmp/global.tmp": No such file or directory
LOG:  could not open temporary statistics file "pg_stat_tmp/global.tmp": No such file or directory
LOG:  could not open temporary statistics file "pg_stat_tmp/global.tmp": No such file or directory
LOG:  could not open temporary statistics file "pg_stat_tmp/global.tmp": No such file or directory
LOG:  could not open temporary statistics file "pg_stat_tmp/global.tmp": No such file or directory
LOG:  could not open temporary statistics file "pg_stat_tmp/global.tmp": No such file or directory
LOG:  could not open temporary statistics file "pg_stat_tmp/global.tmp": No such file or directory
LOG:  could not open temporary statistics file "pg_stat_tmp/global.tmp": No such file or directory
LOG:  could not open temporary statistics file "pg_stat_tmp/global.tmp": No such file or directory
LOG:  could not open temporary statistics file "pg_stat_tmp/global.tmp": No such file or directory
LOG:  could not open temporary statistics file "pg_stat_tmp/global.tmp": No such file or directory
LOG:  could not open temporary statistics file "pg_stat_tmp/global.tmp": No such file or directory
LOG:  could not open temporary statistics file "pg_stat_tmp/global.tmp": No such file or directory
LOG:  could not open temporary statistics file "pg_stat_tmp/global.tmp": No such file or directory
LOG:  could not open temporary statistics file "pg_stat_tmp/global.tmp": No such file or directory
LOG:  could not open temporary statistics file "pg_stat_tmp/global.tmp": No such file or directory
LOG:  could not open temporary statistics file "pg_stat_tmp/global.tmp": No such file or directory
LOG:  could not open temporary statistics file "pg_stat_tmp/global.tmp": No such file or directory
LOG:  could not open temporary statistics file "pg_stat_tmp/global.tmp": No such file or directory
LOG:  could not open temporary statistics file "pg_stat_tmp/global.tmp": No such file or directory
LOG:  could not open temporary statistics file "pg_stat_tmp/global.tmp": No such file or directory
LOG:  could not open temporary statistics file "pg_stat_tmp/global.tmp": No such file or directory
LOG:  could not open temporary statistics file "pg_stat_tmp/global.tmp": No such file or directory
LOG:  could not open temporary statistics file "pg_stat_tmp/global.tmp": No such file or directory
LOG:  could not open temporary statistics file "pg_stat_tmp/global.tmp": No such file or directory
LOG:  using stale statistics instead of current ones because stats collector is not responding
LOG:  could not open temporary statistics file "pg_stat_tmp/global.tmp": No such file or directory
LOG:  could not open temporary statistics file "pg_stat_tmp/global.tmp": No such file or directory
LOG:  could not open temporary statistics file "pg_stat_tmp/global.tmp": No such file or directory
LOG:  could not open temporary statistics file "pg_stat_tmp/global.tmp": No such file or directory
LOG:  could not open temporary statistics file "pg_stat_tmp/global.tmp": No such file or directory
LOG:  could not open temporary statistics file "pg_stat_tmp/global.tmp": No such file or directory
LOG:  could not open temporary statistics file "pg_stat_tmp/global.tmp": No such file or directory
LOG:  could not open temporary statistics file "pg_stat_tmp/global.tmp": No such file or directory
LOG:  could not open temporary statistics file "pg_stat_tmp/global.tmp": No such file or directory
LOG:  could not open temporary statistics file "pg_stat_tmp/global.tmp": No such file or directory
LOG:  could not open temporary statistics file "pg_stat_tmp/global.tmp": No such file or directory
LOG:  could not open temporary statistics file "pg_stat_tmp/global.tmp": No such file or directory
LOG:  could not open temporary statistics file "pg_stat_tmp/global.tmp": No such file or directory
LOG:  could not open temporary statistics file "pg_stat_tmp/global.tmp": No such file or directory
LOG:  could not open temporary statistics file "pg_stat_tmp/global.tmp": No such file or directory
LOG:  could not open temporary statistics file "pg_stat_tmp/global.tmp": No such file or directory
LOG:  could not open temporary statistics file "pg_stat_tmp/global.tmp": No such file or directory
LOG:  could not open temporary statistics file "pg_stat_tmp/global.tmp": No such file or directory
LOG:  could not open temporary statistics file "pg_stat_tmp/global.tmp": No such file or directory
LOG:  could not open temporary statistics file "pg_stat_tmp/global.tmp": No such file or directory
LOG:  could not open temporary statistics file "pg_stat_tmp/global.tmp": No such file or directory
LOG:  could not open temporary statistics file "pg_stat_tmp/global.tmp": No such file or directory
LOG:  could not open temporary statistics file "pg_stat_tmp/global.tmp": No such file or directory
LOG:  could not open temporary statistics file "pg_stat_tmp/global.tmp": No such file or directory
LOG:  could not bind IPv6 socket: Address already in use
HINT:  Is another postmaster already running on port 5432? If not, wait a few seconds and retry.
LOG:  could not bind IPv4 socket: Address already in use
HINT:  Is another postmaster already running on port 5432? If not, wait a few seconds and retry.
WARNING:  could not create listen socket for "localhost"
FATAL:  could not create any TCP/IP sockets
LOG:  database system is shut down
LOG:  could not open temporary statistics file "pg_stat_tmp/global.tmp": No such file or directory
LOG:  could not open temporary statistics file "pg_stat_tmp/global.tmp": No such file or directory
LOG:  could not bind IPv6 socket: Address already in use
HINT:  Is another postmaster already running on port 5432? If not, wait a few seconds and retry.
LOG:  could not bind IPv4 socket: Address already in use
HINT:  Is another postmaster already running on port 5432? If not, wait a few seconds and retry.
WARNING:  could not create listen socket for "localhost"
FATAL:  could not create any TCP/IP sockets
LOG:  database system is shut down
LOG:  could not open temporary statistics file "pg_stat_tmp/global.tmp": No such file or directory
LOG:  could not open temporary statistics file "pg_stat_tmp/global.tmp": No such file or directory
LOG:  could not bind IPv6 socket: Address already in use
HINT:  Is another postmaster already running on port 5432? If not, wait a few seconds and retry.
LOG:  could not bind IPv4 socket: Address already in use
HINT:  Is another postmaster already running on port 5432? If not, wait a few seconds and retry.
WARNING:  could not create listen socket for "localhost"
FATAL:  could not create any TCP/IP sockets
LOG:  database system is shut down
LOG:  could not open temporary statistics file "pg_stat_tmp/global.tmp": No such file or directory
LOG:  could not open temporary statistics file "pg_stat_tmp/global.tmp": No such file or directory
LOG:  could not bind IPv6 socket: Address already in use
HINT:  Is another postmaster already running on port 5432? If not, wait a few seconds and retry.
LOG:  could not bind IPv4 socket: Address already in use
HINT:  Is another postmaster already running on port 5432? If not, wait a few seconds and retry.
WARNING:  could not create listen socket for "localhost"
FATAL:  could not create any TCP/IP sockets
LOG:  database system is shut down
LOG:  could not open temporary statistics file "pg_stat_tmp/global.tmp": No such file or directory
LOG:  could not open temporary statistics file "pg_stat_tmp/global.tmp": No such file or directory
LOG:  using stale statistics instead of current ones because stats collector is not responding
LOG:  could not open temporary statistics file "pg_stat_tmp/global.tmp": No such file or directory
LOG:  could not open temporary statistics file "pg_stat_tmp/global.tmp": No such file or directory
LOG:  could not bind IPv6 socket: Address already in use
HINT:  Is another postmaster already running on port 5432? If not, wait a few seconds and retry.
LOG:  could not bind IPv4 socket: Address already in use
HINT:  Is another postmaster already running on port 5432? If not, wait a few seconds and retry.
WARNING:  could not create listen socket for "localhost"
FATAL:  could not create any TCP/IP sockets
LOG:  database system is shut down
LOG:  could not open temporary statistics file "pg_stat_tmp/global.tmp": No such file or directory
LOG:  could not open temporary statistics file "pg_stat_tmp/global.tmp": No such file or directory
LOG:  could not bind IPv6 socket: Address already in use
HINT:  Is another postmaster already running on port 5432? If not, wait a few seconds and retry.
LOG:  could not bind IPv4 socket: Address already in use
HINT:  Is another postmaster already running on port 5432? If not, wait a few seconds and retry.
WARNING:  could not create listen socket for "localhost"
FATAL:  could not create any TCP/IP sockets
LOG:  database system is shut down
LOG:  could not open temporary statistics file "pg_stat_tmp/global.tmp": No such file or directory
LOG:  could not open temporary statistics file "pg_stat_tmp/global.tmp": No such file or directory
LOG:  could not bind IPv6 socket: Address already in use
HINT:  Is another postmaster already running on port 5432? If not, wait a few seconds and retry.
LOG:  could not bind IPv4 socket: Address already in use
HINT:  Is another postmaster already running on port 5432? If not, wait a few seconds and retry.
WARNING:  could not create listen socket for "localhost"
FATAL:  could not create any TCP/IP sockets
LOG:  database system is shut down
LOG:  could not open temporary statistics file "pg_stat_tmp/global.tmp": No such file or directory
LOG:  could not open temporary statistics file "pg_stat_tmp/global.tmp": No such file or directory
LOG:  could not bind IPv6 socket: Address already in use
HINT:  Is another postmaster already running on port 5432? If not, wait a few seconds and retry.
LOG:  could not bind IPv4 socket: Address already in use
HINT:  Is another postmaster already running on port 5432? If not, wait a few seconds and retry.
WARNING:  could not create listen socket for "localhost"
FATAL:  could not create any TCP/IP sockets
LOG:  database system is shut down
LOG:  could not open temporary statistics file "pg_stat_tmp/global.tmp": No such file or directory
LOG:  could not open temporary statistics file "pg_stat_tmp/global.tmp": No such file or directory
LOG:  could not open temporary statistics file "pg_stat_tmp/global.tmp": No such file or directory
LOG:  could not open temporary statistics file "pg_stat_tmp/global.tmp": No such file or directory
LOG:  could not bind IPv6 socket: Address already in use
HINT:  Is another postmaster already running on port 5432? If not, wait a few seconds and retry.
LOG:  could not bind IPv4 socket: Address already in use
HINT:  Is another postmaster already running on port 5432? If not, wait a few seconds and retry.
WARNING:  could not create listen socket for "localhost"
FATAL:  could not create any TCP/IP sockets
LOG:  database system is shut down
LOG:  could not open temporary statistics file "pg_stat_tmp/global.tmp": No such file or directory
LOG:  could not open temporary statistics file "pg_stat_tmp/global.tmp": No such file or directory
LOG:  could not open temporary statistics file "pg_stat_tmp/global.tmp": No such file or directory
LOG:  could not open temporary statistics file "pg_stat_tmp/global.tmp": No such file or directory
LOG:  could not open temporary statistics file "pg_stat_tmp/global.tmp": No such file or directory
LOG:  could not open temporary statistics file "pg_stat_tmp/global.tmp": No such file or directory
LOG:  could not bind IPv6 socket: Address already in use
HINT:  Is another postmaster already running on port 5432? If not, wait a few seconds and retry.
LOG:  could not bind IPv4 socket: Address already in use
HINT:  Is another postmaster already running on port 5432? If not, wait a few seconds and retry.
WARNING:  could not create listen socket for "localhost"
FATAL:  could not create any TCP/IP sockets
LOG:  database system is shut down
LOG:  could not open temporary statistics file "pg_stat_tmp/global.tmp": No such file or directory
LOG:  could not open temporary statistics file "pg_stat_tmp/global.tmp": No such file or directory
LOG:  could not open temporary statistics file "pg_stat_tmp/global.tmp": No such file or directory
LOG:  could not open temporary statistics file "pg_stat_tmp/global.tmp": No such file or directory
LOG:  could not open temporary statistics file "pg_stat_tmp/global.tmp": No such file or directory
LOG:  could not open temporary statistics file "pg_stat_tmp/global.tmp": No such file or directory
LOG:  could not open temporary statistics file "pg_stat_tmp/global.tmp": No such file or directory
LOG:  could not open temporary statistics file "pg_stat_tmp/global.tmp": No such file or directory
LOG:  could not open temporary statistics file "pg_stat_tmp/global.tmp": No such file or directory
LOG:  could not open temporary statistics file "pg_stat_tmp/global.tmp": No such file or directory
LOG:  could not open temporary statistics file "pg_stat_tmp/global.tmp": No such file or directory
LOG:  could not open temporary statistics file "pg_stat_tmp/global.tmp": No such file or directory
LOG:  could not open temporary statistics file "pg_stat_tmp/global.tmp": No such file or directory
LOG:  could not open temporary statistics file "pg_stat_tmp/global.tmp": No such file or directory
>>>>>>> cdea48a9
LOG:  could not open file "postmaster.pid": No such file or directory
LOG:  performing immediate shutdown because data directory lock file is invalid
LOG:  received immediate shutdown request
WARNING:  terminating connection because of crash of another server process
DETAIL:  The postmaster has commanded this server process to roll back the current transaction and exit, because another server process exited abnormally and possibly corrupted shared memory.
HINT:  In a moment you should be able to reconnect to the database and repeat your command.
LOG:  could not open temporary statistics file "pg_stat/global.tmp": No such file or directory
LOG:  database system is shut down
<<<<<<< HEAD
LOG:  database system was shut down at 2017-06-12 15:17:27 CEST
=======
LOG:  database system was shut down at 2017-06-12 23:20:09 CEST
>>>>>>> cdea48a9
LOG:  MultiXact member wraparound protections are now enabled
LOG:  database system is ready to accept connections
LOG:  autovacuum launcher started
FATAL:  lock file "postmaster.pid" already exists
<<<<<<< HEAD
HINT:  Is another postmaster (PID 9472) running in data directory "/usr/local/bin/postgres"?
FATAL:  database "codegrade_Dev" does not exist
ERROR:  relation "Users" does not exist at character 15
STATEMENT:  SELECT * FROM "Users";
=======
HINT:  Is another postmaster (PID 14134) running in data directory "/usr/local/bin/postgres"?
ERROR:  invalid input syntax for integer: "done" at character 92
STATEMENT:  INSERT INTO "Work" ("Assignment_id", "User_id", state, edit, grade, comment) VALUES (1, 2, 'done', 0, 8.7, 'Well done, my friend!') RETURNING "Work".id
>>>>>>> cdea48a9
<|MERGE_RESOLUTION|>--- conflicted
+++ resolved
@@ -453,167 +453,48 @@
 WARNING:  could not create listen socket for "localhost"
 FATAL:  could not create any TCP/IP sockets
 LOG:  database system is shut down
-<<<<<<< HEAD
-=======
-LOG:  database system was shut down at 2017-06-12 16:14:23 CEST
-LOG:  MultiXact member wraparound protections are now enabled
-LOG:  database system is ready to accept connections
-LOG:  autovacuum launcher started
-FATAL:  lock file "postmaster.pid" already exists
-HINT:  Is another postmaster (PID 10655) running in data directory "/usr/local/bin/postgres"?
-ERROR:  null value in column "password" violates not-null constraint
-DETAIL:  Failing row contains (1, Wowsersman, t, 2, null, null).
-STATEMENT:  INSERT INTO "User" (name, active, "Role_id") VALUES ('Wowsersman', true, 2) RETURNING "User".id
-LOG:  could not open temporary statistics file "pg_stat_tmp/global.tmp": No such file or directory
-LOG:  could not open temporary statistics file "pg_stat_tmp/global.tmp": No such file or directory
-LOG:  could not open temporary statistics file "pg_stat_tmp/global.tmp": No such file or directory
-LOG:  could not open temporary statistics file "pg_stat_tmp/global.tmp": No such file or directory
-LOG:  could not open temporary statistics file "pg_stat_tmp/global.tmp": No such file or directory
-LOG:  could not open temporary statistics file "pg_stat_tmp/global.tmp": No such file or directory
-LOG:  could not open temporary statistics file "pg_stat_tmp/global.tmp": No such file or directory
-LOG:  could not open temporary statistics file "pg_stat_tmp/global.tmp": No such file or directory
-LOG:  could not open temporary statistics file "pg_stat_tmp/global.tmp": No such file or directory
-LOG:  could not open temporary statistics file "pg_stat_tmp/global.tmp": No such file or directory
-LOG:  could not open temporary statistics file "pg_stat_tmp/global.tmp": No such file or directory
-LOG:  could not open temporary statistics file "pg_stat_tmp/global.tmp": No such file or directory
-LOG:  could not open temporary statistics file "pg_stat_tmp/global.tmp": No such file or directory
-LOG:  could not open temporary statistics file "pg_stat_tmp/global.tmp": No such file or directory
-LOG:  could not open temporary statistics file "pg_stat_tmp/global.tmp": No such file or directory
-LOG:  could not open temporary statistics file "pg_stat_tmp/global.tmp": No such file or directory
-LOG:  could not open temporary statistics file "pg_stat_tmp/global.tmp": No such file or directory
-LOG:  could not open temporary statistics file "pg_stat_tmp/global.tmp": No such file or directory
-LOG:  could not open temporary statistics file "pg_stat_tmp/global.tmp": No such file or directory
-LOG:  could not open temporary statistics file "pg_stat_tmp/global.tmp": No such file or directory
-LOG:  could not open temporary statistics file "pg_stat_tmp/global.tmp": No such file or directory
-LOG:  could not open temporary statistics file "pg_stat_tmp/global.tmp": No such file or directory
-LOG:  could not open temporary statistics file "pg_stat_tmp/global.tmp": No such file or directory
-LOG:  could not open temporary statistics file "pg_stat_tmp/global.tmp": No such file or directory
-LOG:  could not open temporary statistics file "pg_stat_tmp/global.tmp": No such file or directory
-LOG:  could not open temporary statistics file "pg_stat_tmp/global.tmp": No such file or directory
-LOG:  could not open temporary statistics file "pg_stat_tmp/global.tmp": No such file or directory
-LOG:  could not open temporary statistics file "pg_stat_tmp/global.tmp": No such file or directory
-LOG:  could not open temporary statistics file "pg_stat_tmp/global.tmp": No such file or directory
-LOG:  could not open temporary statistics file "pg_stat_tmp/global.tmp": No such file or directory
-LOG:  could not open temporary statistics file "pg_stat_tmp/global.tmp": No such file or directory
-LOG:  using stale statistics instead of current ones because stats collector is not responding
-LOG:  could not open temporary statistics file "pg_stat_tmp/global.tmp": No such file or directory
-LOG:  could not open temporary statistics file "pg_stat_tmp/global.tmp": No such file or directory
-LOG:  could not open temporary statistics file "pg_stat_tmp/global.tmp": No such file or directory
-LOG:  could not open temporary statistics file "pg_stat_tmp/global.tmp": No such file or directory
->>>>>>> cdea48a9
-LOG:  could not bind IPv6 socket: Address already in use
-HINT:  Is another postmaster already running on port 5432? If not, wait a few seconds and retry.
-LOG:  could not bind IPv4 socket: Address already in use
-HINT:  Is another postmaster already running on port 5432? If not, wait a few seconds and retry.
-WARNING:  could not create listen socket for "localhost"
-FATAL:  could not create any TCP/IP sockets
-LOG:  database system is shut down
-<<<<<<< HEAD
-=======
-LOG:  could not open temporary statistics file "pg_stat_tmp/global.tmp": No such file or directory
-LOG:  could not open temporary statistics file "pg_stat_tmp/global.tmp": No such file or directory
->>>>>>> cdea48a9
-LOG:  could not bind IPv6 socket: Address already in use
-HINT:  Is another postmaster already running on port 5432? If not, wait a few seconds and retry.
-LOG:  could not bind IPv4 socket: Address already in use
-HINT:  Is another postmaster already running on port 5432? If not, wait a few seconds and retry.
-WARNING:  could not create listen socket for "localhost"
-FATAL:  could not create any TCP/IP sockets
-LOG:  database system is shut down
-<<<<<<< HEAD
-=======
-LOG:  could not open temporary statistics file "pg_stat_tmp/global.tmp": No such file or directory
-LOG:  could not open temporary statistics file "pg_stat_tmp/global.tmp": No such file or directory
-LOG:  could not open temporary statistics file "pg_stat_tmp/global.tmp": No such file or directory
-LOG:  could not open temporary statistics file "pg_stat_tmp/global.tmp": No such file or directory
->>>>>>> cdea48a9
-LOG:  could not bind IPv6 socket: Address already in use
-HINT:  Is another postmaster already running on port 5432? If not, wait a few seconds and retry.
-LOG:  could not bind IPv4 socket: Address already in use
-HINT:  Is another postmaster already running on port 5432? If not, wait a few seconds and retry.
-WARNING:  could not create listen socket for "localhost"
-FATAL:  could not create any TCP/IP sockets
-LOG:  database system is shut down
-<<<<<<< HEAD
-=======
-LOG:  could not open temporary statistics file "pg_stat_tmp/global.tmp": No such file or directory
-LOG:  could not open temporary statistics file "pg_stat_tmp/global.tmp": No such file or directory
-LOG:  could not open temporary statistics file "pg_stat_tmp/global.tmp": No such file or directory
-LOG:  could not open temporary statistics file "pg_stat_tmp/global.tmp": No such file or directory
-LOG:  could not open temporary statistics file "pg_stat_tmp/global.tmp": No such file or directory
-LOG:  could not open temporary statistics file "pg_stat_tmp/global.tmp": No such file or directory
-LOG:  could not open temporary statistics file "pg_stat_tmp/global.tmp": No such file or directory
-LOG:  could not open temporary statistics file "pg_stat_tmp/global.tmp": No such file or directory
-LOG:  could not open temporary statistics file "pg_stat_tmp/global.tmp": No such file or directory
-LOG:  could not open temporary statistics file "pg_stat_tmp/global.tmp": No such file or directory
-LOG:  could not open temporary statistics file "pg_stat_tmp/global.tmp": No such file or directory
-LOG:  could not open temporary statistics file "pg_stat_tmp/global.tmp": No such file or directory
-LOG:  could not open temporary statistics file "pg_stat_tmp/global.tmp": No such file or directory
-LOG:  could not open temporary statistics file "pg_stat_tmp/global.tmp": No such file or directory
-LOG:  could not open temporary statistics file "pg_stat_tmp/global.tmp": No such file or directory
-LOG:  could not open temporary statistics file "pg_stat_tmp/global.tmp": No such file or directory
-LOG:  could not open temporary statistics file "pg_stat_tmp/global.tmp": No such file or directory
-LOG:  could not open temporary statistics file "pg_stat_tmp/global.tmp": No such file or directory
-LOG:  could not open temporary statistics file "pg_stat_tmp/global.tmp": No such file or directory
-LOG:  could not open temporary statistics file "pg_stat_tmp/global.tmp": No such file or directory
-LOG:  could not open temporary statistics file "pg_stat_tmp/global.tmp": No such file or directory
-LOG:  could not open temporary statistics file "pg_stat_tmp/global.tmp": No such file or directory
-LOG:  using stale statistics instead of current ones because stats collector is not responding
-LOG:  could not open temporary statistics file "pg_stat_tmp/global.tmp": No such file or directory
-LOG:  could not open temporary statistics file "pg_stat_tmp/global.tmp": No such file or directory
-LOG:  could not open temporary statistics file "pg_stat_tmp/global.tmp": No such file or directory
-LOG:  could not open temporary statistics file "pg_stat_tmp/global.tmp": No such file or directory
-LOG:  could not open temporary statistics file "pg_stat_tmp/global.tmp": No such file or directory
-LOG:  could not open temporary statistics file "pg_stat_tmp/global.tmp": No such file or directory
-LOG:  could not open temporary statistics file "pg_stat_tmp/global.tmp": No such file or directory
-LOG:  could not open temporary statistics file "pg_stat_tmp/global.tmp": No such file or directory
-LOG:  could not open temporary statistics file "pg_stat_tmp/global.tmp": No such file or directory
-LOG:  could not open temporary statistics file "pg_stat_tmp/global.tmp": No such file or directory
-LOG:  could not open temporary statistics file "pg_stat_tmp/global.tmp": No such file or directory
-LOG:  could not open temporary statistics file "pg_stat_tmp/global.tmp": No such file or directory
-LOG:  could not open temporary statistics file "pg_stat_tmp/global.tmp": No such file or directory
-LOG:  could not open temporary statistics file "pg_stat_tmp/global.tmp": No such file or directory
-LOG:  could not open temporary statistics file "pg_stat_tmp/global.tmp": No such file or directory
-LOG:  could not open temporary statistics file "pg_stat_tmp/global.tmp": No such file or directory
-LOG:  could not open temporary statistics file "pg_stat_tmp/global.tmp": No such file or directory
-LOG:  could not open temporary statistics file "pg_stat_tmp/global.tmp": No such file or directory
-LOG:  could not open temporary statistics file "pg_stat_tmp/global.tmp": No such file or directory
-LOG:  could not open temporary statistics file "pg_stat_tmp/global.tmp": No such file or directory
-LOG:  could not open temporary statistics file "pg_stat_tmp/global.tmp": No such file or directory
-LOG:  could not open temporary statistics file "pg_stat_tmp/global.tmp": No such file or directory
->>>>>>> cdea48a9
-LOG:  could not bind IPv6 socket: Address already in use
-HINT:  Is another postmaster already running on port 5432? If not, wait a few seconds and retry.
-LOG:  could not bind IPv4 socket: Address already in use
-HINT:  Is another postmaster already running on port 5432? If not, wait a few seconds and retry.
-WARNING:  could not create listen socket for "localhost"
-FATAL:  could not create any TCP/IP sockets
-LOG:  database system is shut down
-<<<<<<< HEAD
-=======
-LOG:  could not open temporary statistics file "pg_stat_tmp/global.tmp": No such file or directory
-LOG:  could not open temporary statistics file "pg_stat_tmp/global.tmp": No such file or directory
->>>>>>> cdea48a9
-LOG:  could not bind IPv6 socket: Address already in use
-HINT:  Is another postmaster already running on port 5432? If not, wait a few seconds and retry.
-LOG:  could not bind IPv4 socket: Address already in use
-HINT:  Is another postmaster already running on port 5432? If not, wait a few seconds and retry.
-WARNING:  could not create listen socket for "localhost"
-FATAL:  could not create any TCP/IP sockets
-LOG:  database system is shut down
-<<<<<<< HEAD
-=======
-LOG:  could not open temporary statistics file "pg_stat_tmp/global.tmp": No such file or directory
-LOG:  could not open temporary statistics file "pg_stat_tmp/global.tmp": No such file or directory
->>>>>>> cdea48a9
-LOG:  could not bind IPv6 socket: Address already in use
-HINT:  Is another postmaster already running on port 5432? If not, wait a few seconds and retry.
-LOG:  could not bind IPv4 socket: Address already in use
-HINT:  Is another postmaster already running on port 5432? If not, wait a few seconds and retry.
-WARNING:  could not create listen socket for "localhost"
-FATAL:  could not create any TCP/IP sockets
-LOG:  database system is shut down
-<<<<<<< HEAD
+LOG:  could not bind IPv6 socket: Address already in use
+HINT:  Is another postmaster already running on port 5432? If not, wait a few seconds and retry.
+LOG:  could not bind IPv4 socket: Address already in use
+HINT:  Is another postmaster already running on port 5432? If not, wait a few seconds and retry.
+WARNING:  could not create listen socket for "localhost"
+FATAL:  could not create any TCP/IP sockets
+LOG:  database system is shut down
+LOG:  could not bind IPv6 socket: Address already in use
+HINT:  Is another postmaster already running on port 5432? If not, wait a few seconds and retry.
+LOG:  could not bind IPv4 socket: Address already in use
+HINT:  Is another postmaster already running on port 5432? If not, wait a few seconds and retry.
+WARNING:  could not create listen socket for "localhost"
+FATAL:  could not create any TCP/IP sockets
+LOG:  database system is shut down
+LOG:  could not bind IPv6 socket: Address already in use
+HINT:  Is another postmaster already running on port 5432? If not, wait a few seconds and retry.
+LOG:  could not bind IPv4 socket: Address already in use
+HINT:  Is another postmaster already running on port 5432? If not, wait a few seconds and retry.
+WARNING:  could not create listen socket for "localhost"
+FATAL:  could not create any TCP/IP sockets
+LOG:  database system is shut down
+LOG:  could not bind IPv6 socket: Address already in use
+HINT:  Is another postmaster already running on port 5432? If not, wait a few seconds and retry.
+LOG:  could not bind IPv4 socket: Address already in use
+HINT:  Is another postmaster already running on port 5432? If not, wait a few seconds and retry.
+WARNING:  could not create listen socket for "localhost"
+FATAL:  could not create any TCP/IP sockets
+LOG:  database system is shut down
+LOG:  could not bind IPv6 socket: Address already in use
+HINT:  Is another postmaster already running on port 5432? If not, wait a few seconds and retry.
+LOG:  could not bind IPv4 socket: Address already in use
+HINT:  Is another postmaster already running on port 5432? If not, wait a few seconds and retry.
+WARNING:  could not create listen socket for "localhost"
+FATAL:  could not create any TCP/IP sockets
+LOG:  database system is shut down
+LOG:  could not bind IPv6 socket: Address already in use
+HINT:  Is another postmaster already running on port 5432? If not, wait a few seconds and retry.
+LOG:  could not bind IPv4 socket: Address already in use
+HINT:  Is another postmaster already running on port 5432? If not, wait a few seconds and retry.
+WARNING:  could not create listen socket for "localhost"
+FATAL:  could not create any TCP/IP sockets
+LOG:  database system is shut down
 LOG:  database system was shut down at 2017-06-12 15:05:56 CEST
 LOG:  MultiXact member wraparound protections are now enabled
 LOG:  database system is ready to accept connections
@@ -628,34 +509,125 @@
 STATEMENT:  SELECT "User"."Role_id" AS "User_Role_id", "User".id AS "User_id", "User".name AS "User_name", "User".active AS "User_active", "User".email AS "User_email", "User".password AS "User_password" 
 	FROM "User" 
 	WHERE "User".id = 1
-=======
-LOG:  could not open temporary statistics file "pg_stat_tmp/global.tmp": No such file or directory
-LOG:  could not open temporary statistics file "pg_stat_tmp/global.tmp": No such file or directory
-LOG:  could not open temporary statistics file "pg_stat_tmp/global.tmp": No such file or directory
-LOG:  could not open temporary statistics file "pg_stat_tmp/global.tmp": No such file or directory
->>>>>>> cdea48a9
-LOG:  could not bind IPv6 socket: Address already in use
-HINT:  Is another postmaster already running on port 5432? If not, wait a few seconds and retry.
-LOG:  could not bind IPv4 socket: Address already in use
-HINT:  Is another postmaster already running on port 5432? If not, wait a few seconds and retry.
-WARNING:  could not create listen socket for "localhost"
-FATAL:  could not create any TCP/IP sockets
-LOG:  database system is shut down
-<<<<<<< HEAD
-=======
-LOG:  could not open temporary statistics file "pg_stat_tmp/global.tmp": No such file or directory
-LOG:  could not open temporary statistics file "pg_stat_tmp/global.tmp": No such file or directory
-LOG:  using stale statistics instead of current ones because stats collector is not responding
->>>>>>> cdea48a9
-LOG:  could not bind IPv6 socket: Address already in use
-HINT:  Is another postmaster already running on port 5432? If not, wait a few seconds and retry.
-LOG:  could not bind IPv4 socket: Address already in use
-HINT:  Is another postmaster already running on port 5432? If not, wait a few seconds and retry.
-WARNING:  could not create listen socket for "localhost"
-FATAL:  could not create any TCP/IP sockets
-LOG:  database system is shut down
-<<<<<<< HEAD
-=======
+LOG:  could not bind IPv6 socket: Address already in use
+HINT:  Is another postmaster already running on port 5432? If not, wait a few seconds and retry.
+LOG:  could not bind IPv4 socket: Address already in use
+HINT:  Is another postmaster already running on port 5432? If not, wait a few seconds and retry.
+WARNING:  could not create listen socket for "localhost"
+FATAL:  could not create any TCP/IP sockets
+LOG:  database system is shut down
+LOG:  could not bind IPv6 socket: Address already in use
+HINT:  Is another postmaster already running on port 5432? If not, wait a few seconds and retry.
+LOG:  could not bind IPv4 socket: Address already in use
+HINT:  Is another postmaster already running on port 5432? If not, wait a few seconds and retry.
+WARNING:  could not create listen socket for "localhost"
+FATAL:  could not create any TCP/IP sockets
+LOG:  database system is shut down
+LOG:  could not bind IPv6 socket: Address already in use
+HINT:  Is another postmaster already running on port 5432? If not, wait a few seconds and retry.
+LOG:  could not bind IPv4 socket: Address already in use
+HINT:  Is another postmaster already running on port 5432? If not, wait a few seconds and retry.
+WARNING:  could not create listen socket for "localhost"
+FATAL:  could not create any TCP/IP sockets
+LOG:  database system is shut down
+LOG:  could not open temporary statistics file "pg_stat_tmp/global.tmp": No such file or directory
+LOG:  could not open temporary statistics file "pg_stat_tmp/global.tmp": No such file or directory
+LOG:  could not open temporary statistics file "pg_stat_tmp/global.tmp": No such file or directory
+LOG:  could not open temporary statistics file "pg_stat_tmp/global.tmp": No such file or directory
+LOG:  could not open temporary statistics file "pg_stat_tmp/global.tmp": No such file or directory
+LOG:  could not open temporary statistics file "pg_stat_tmp/global.tmp": No such file or directory
+LOG:  could not open temporary statistics file "pg_stat_tmp/global.tmp": No such file or directory
+LOG:  could not open temporary statistics file "pg_stat_tmp/global.tmp": No such file or directory
+LOG:  could not open temporary statistics file "pg_stat_tmp/global.tmp": No such file or directory
+LOG:  could not open temporary statistics file "pg_stat_tmp/global.tmp": No such file or directory
+LOG:  could not open temporary statistics file "pg_stat_tmp/global.tmp": No such file or directory
+LOG:  could not open temporary statistics file "pg_stat_tmp/global.tmp": No such file or directory
+LOG:  could not open temporary statistics file "pg_stat_tmp/global.tmp": No such file or directory
+LOG:  could not open temporary statistics file "pg_stat_tmp/global.tmp": No such file or directory
+LOG:  could not open temporary statistics file "pg_stat_tmp/global.tmp": No such file or directory
+LOG:  could not open temporary statistics file "pg_stat_tmp/global.tmp": No such file or directory
+LOG:  could not open temporary statistics file "pg_stat_tmp/global.tmp": No such file or directory
+LOG:  could not open temporary statistics file "pg_stat_tmp/global.tmp": No such file or directory
+LOG:  could not open temporary statistics file "pg_stat_tmp/global.tmp": No such file or directory
+LOG:  could not open temporary statistics file "pg_stat_tmp/global.tmp": No such file or directory
+LOG:  could not open temporary statistics file "pg_stat_tmp/global.tmp": No such file or directory
+LOG:  could not open temporary statistics file "pg_stat_tmp/global.tmp": No such file or directory
+LOG:  could not open temporary statistics file "pg_stat_tmp/global.tmp": No such file or directory
+LOG:  could not open temporary statistics file "pg_stat_tmp/global.tmp": No such file or directory
+LOG:  could not open temporary statistics file "pg_stat_tmp/global.tmp": No such file or directory
+LOG:  could not open temporary statistics file "pg_stat_tmp/global.tmp": No such file or directory
+LOG:  could not open temporary statistics file "pg_stat_tmp/global.tmp": No such file or directory
+LOG:  could not open temporary statistics file "pg_stat_tmp/global.tmp": No such file or directory
+LOG:  could not open temporary statistics file "pg_stat_tmp/global.tmp": No such file or directory
+LOG:  could not open temporary statistics file "pg_stat_tmp/global.tmp": No such file or directory
+LOG:  could not open temporary statistics file "pg_stat_tmp/global.tmp": No such file or directory
+LOG:  using stale statistics instead of current ones because stats collector is not responding
+LOG:  could not open temporary statistics file "pg_stat_tmp/global.tmp": No such file or directory
+LOG:  could not open temporary statistics file "pg_stat_tmp/global.tmp": No such file or directory
+LOG:  could not open temporary statistics file "pg_stat_tmp/global.tmp": No such file or directory
+LOG:  could not open temporary statistics file "pg_stat_tmp/global.tmp": No such file or directory
+LOG:  could not open temporary statistics file "pg_stat_tmp/global.tmp": No such file or directory
+LOG:  could not open temporary statistics file "pg_stat_tmp/global.tmp": No such file or directory
+LOG:  could not open temporary statistics file "pg_stat_tmp/global.tmp": No such file or directory
+LOG:  could not open temporary statistics file "pg_stat_tmp/global.tmp": No such file or directory
+LOG:  could not open temporary statistics file "pg_stat_tmp/global.tmp": No such file or directory
+LOG:  could not open temporary statistics file "pg_stat_tmp/global.tmp": No such file or directory
+LOG:  could not open temporary statistics file "pg_stat_tmp/global.tmp": No such file or directory
+LOG:  could not open temporary statistics file "pg_stat_tmp/global.tmp": No such file or directory
+LOG:  could not open temporary statistics file "pg_stat_tmp/global.tmp": No such file or directory
+LOG:  could not open temporary statistics file "pg_stat_tmp/global.tmp": No such file or directory
+LOG:  could not open temporary statistics file "pg_stat_tmp/global.tmp": No such file or directory
+LOG:  could not open temporary statistics file "pg_stat_tmp/global.tmp": No such file or directory
+LOG:  could not open temporary statistics file "pg_stat_tmp/global.tmp": No such file or directory
+LOG:  could not open temporary statistics file "pg_stat_tmp/global.tmp": No such file or directory
+LOG:  could not open temporary statistics file "pg_stat_tmp/global.tmp": No such file or directory
+LOG:  could not open temporary statistics file "pg_stat_tmp/global.tmp": No such file or directory
+LOG:  could not open temporary statistics file "pg_stat_tmp/global.tmp": No such file or directory
+LOG:  could not open temporary statistics file "pg_stat_tmp/global.tmp": No such file or directory
+LOG:  could not open temporary statistics file "pg_stat_tmp/global.tmp": No such file or directory
+LOG:  could not open temporary statistics file "pg_stat_tmp/global.tmp": No such file or directory
+LOG:  could not open temporary statistics file "pg_stat_tmp/global.tmp": No such file or directory
+LOG:  could not open temporary statistics file "pg_stat_tmp/global.tmp": No such file or directory
+LOG:  could not open temporary statistics file "pg_stat_tmp/global.tmp": No such file or directory
+LOG:  could not open temporary statistics file "pg_stat_tmp/global.tmp": No such file or directory
+LOG:  could not open temporary statistics file "pg_stat_tmp/global.tmp": No such file or directory
+LOG:  could not open temporary statistics file "pg_stat_tmp/global.tmp": No such file or directory
+LOG:  could not open temporary statistics file "pg_stat_tmp/global.tmp": No such file or directory
+LOG:  could not open temporary statistics file "pg_stat_tmp/global.tmp": No such file or directory
+LOG:  using stale statistics instead of current ones because stats collector is not responding
+LOG:  could not open temporary statistics file "pg_stat_tmp/global.tmp": No such file or directory
+LOG:  could not open temporary statistics file "pg_stat_tmp/global.tmp": No such file or directory
+LOG:  could not open temporary statistics file "pg_stat_tmp/global.tmp": No such file or directory
+LOG:  could not open temporary statistics file "pg_stat_tmp/global.tmp": No such file or directory
+LOG:  could not open temporary statistics file "pg_stat_tmp/global.tmp": No such file or directory
+LOG:  could not open temporary statistics file "pg_stat_tmp/global.tmp": No such file or directory
+LOG:  could not open temporary statistics file "pg_stat_tmp/global.tmp": No such file or directory
+LOG:  could not open temporary statistics file "pg_stat_tmp/global.tmp": No such file or directory
+LOG:  could not open temporary statistics file "pg_stat_tmp/global.tmp": No such file or directory
+LOG:  could not open temporary statistics file "pg_stat_tmp/global.tmp": No such file or directory
+LOG:  could not open temporary statistics file "pg_stat_tmp/global.tmp": No such file or directory
+LOG:  could not open temporary statistics file "pg_stat_tmp/global.tmp": No such file or directory
+LOG:  could not open temporary statistics file "pg_stat_tmp/global.tmp": No such file or directory
+LOG:  could not open temporary statistics file "pg_stat_tmp/global.tmp": No such file or directory
+LOG:  could not open temporary statistics file "pg_stat_tmp/global.tmp": No such file or directory
+LOG:  could not open temporary statistics file "pg_stat_tmp/global.tmp": No such file or directory
+LOG:  could not open temporary statistics file "pg_stat_tmp/global.tmp": No such file or directory
+LOG:  could not open temporary statistics file "pg_stat_tmp/global.tmp": No such file or directory
+LOG:  could not open temporary statistics file "pg_stat_tmp/global.tmp": No such file or directory
+LOG:  could not open temporary statistics file "pg_stat_tmp/global.tmp": No such file or directory
+LOG:  could not open temporary statistics file "pg_stat_tmp/global.tmp": No such file or directory
+LOG:  could not open temporary statistics file "pg_stat_tmp/global.tmp": No such file or directory
+LOG:  could not open temporary statistics file "pg_stat_tmp/global.tmp": No such file or directory
+LOG:  could not open temporary statistics file "pg_stat_tmp/global.tmp": No such file or directory
+LOG:  could not open temporary statistics file "pg_stat_tmp/global.tmp": No such file or directory
+LOG:  could not open temporary statistics file "pg_stat_tmp/global.tmp": No such file or directory
+LOG:  could not open temporary statistics file "pg_stat_tmp/global.tmp": No such file or directory
+LOG:  could not open temporary statistics file "pg_stat_tmp/global.tmp": No such file or directory
+LOG:  could not open temporary statistics file "pg_stat_tmp/global.tmp": No such file or directory
+LOG:  could not open temporary statistics file "pg_stat_tmp/global.tmp": No such file or directory
+LOG:  could not open temporary statistics file "pg_stat_tmp/global.tmp": No such file or directory
+LOG:  could not open temporary statistics file "pg_stat_tmp/global.tmp": No such file or directory
+LOG:  using stale statistics instead of current ones because stats collector is not responding
 LOG:  could not open file "postmaster.pid": No such file or directory
 LOG:  performing immediate shutdown because data directory lock file is invalid
 LOG:  received immediate shutdown request
@@ -664,724 +636,12 @@
 HINT:  In a moment you should be able to reconnect to the database and repeat your command.
 LOG:  could not open temporary statistics file "pg_stat/global.tmp": No such file or directory
 LOG:  database system is shut down
-LOG:  database system was shut down at 2017-06-12 19:45:00 CEST
+LOG:  database system was shut down at 2017-06-12 15:17:27 CEST
 LOG:  MultiXact member wraparound protections are now enabled
 LOG:  database system is ready to accept connections
 LOG:  autovacuum launcher started
 FATAL:  lock file "postmaster.pid" already exists
-HINT:  Is another postmaster (PID 11196) running in data directory "/usr/local/bin/postgres"?
-FATAL:  database "codegrade_dev" does not exist
->>>>>>> cdea48a9
-LOG:  could not bind IPv6 socket: Address already in use
-HINT:  Is another postmaster already running on port 5432? If not, wait a few seconds and retry.
-LOG:  could not bind IPv4 socket: Address already in use
-HINT:  Is another postmaster already running on port 5432? If not, wait a few seconds and retry.
-WARNING:  could not create listen socket for "localhost"
-FATAL:  could not create any TCP/IP sockets
-LOG:  database system is shut down
-LOG:  could not open temporary statistics file "pg_stat_tmp/global.tmp": No such file or directory
-LOG:  could not open temporary statistics file "pg_stat_tmp/global.tmp": No such file or directory
-LOG:  could not open temporary statistics file "pg_stat_tmp/global.tmp": No such file or directory
-LOG:  could not open temporary statistics file "pg_stat_tmp/global.tmp": No such file or directory
-LOG:  could not open temporary statistics file "pg_stat_tmp/global.tmp": No such file or directory
-LOG:  could not open temporary statistics file "pg_stat_tmp/global.tmp": No such file or directory
-LOG:  could not open temporary statistics file "pg_stat_tmp/global.tmp": No such file or directory
-LOG:  could not open temporary statistics file "pg_stat_tmp/global.tmp": No such file or directory
-LOG:  could not open temporary statistics file "pg_stat_tmp/global.tmp": No such file or directory
-LOG:  could not open temporary statistics file "pg_stat_tmp/global.tmp": No such file or directory
-LOG:  could not open temporary statistics file "pg_stat_tmp/global.tmp": No such file or directory
-LOG:  could not open temporary statistics file "pg_stat_tmp/global.tmp": No such file or directory
-LOG:  could not open temporary statistics file "pg_stat_tmp/global.tmp": No such file or directory
-LOG:  could not open temporary statistics file "pg_stat_tmp/global.tmp": No such file or directory
-LOG:  could not open temporary statistics file "pg_stat_tmp/global.tmp": No such file or directory
-LOG:  could not open temporary statistics file "pg_stat_tmp/global.tmp": No such file or directory
-LOG:  could not open temporary statistics file "pg_stat_tmp/global.tmp": No such file or directory
-LOG:  could not open temporary statistics file "pg_stat_tmp/global.tmp": No such file or directory
-LOG:  could not open temporary statistics file "pg_stat_tmp/global.tmp": No such file or directory
-LOG:  could not open temporary statistics file "pg_stat_tmp/global.tmp": No such file or directory
-LOG:  could not open temporary statistics file "pg_stat_tmp/global.tmp": No such file or directory
-LOG:  could not open temporary statistics file "pg_stat_tmp/global.tmp": No such file or directory
-LOG:  could not open temporary statistics file "pg_stat_tmp/global.tmp": No such file or directory
-LOG:  could not open temporary statistics file "pg_stat_tmp/global.tmp": No such file or directory
-LOG:  could not open temporary statistics file "pg_stat_tmp/global.tmp": No such file or directory
-LOG:  could not open temporary statistics file "pg_stat_tmp/global.tmp": No such file or directory
-LOG:  could not open temporary statistics file "pg_stat_tmp/global.tmp": No such file or directory
-LOG:  could not open temporary statistics file "pg_stat_tmp/global.tmp": No such file or directory
-LOG:  could not open temporary statistics file "pg_stat_tmp/global.tmp": No such file or directory
-LOG:  could not open temporary statistics file "pg_stat_tmp/global.tmp": No such file or directory
-LOG:  could not open temporary statistics file "pg_stat_tmp/global.tmp": No such file or directory
-LOG:  using stale statistics instead of current ones because stats collector is not responding
-LOG:  could not open temporary statistics file "pg_stat_tmp/global.tmp": No such file or directory
-LOG:  could not open temporary statistics file "pg_stat_tmp/global.tmp": No such file or directory
-LOG:  could not open temporary statistics file "pg_stat_tmp/global.tmp": No such file or directory
-LOG:  could not open temporary statistics file "pg_stat_tmp/global.tmp": No such file or directory
-LOG:  could not open temporary statistics file "pg_stat_tmp/global.tmp": No such file or directory
-LOG:  could not open temporary statistics file "pg_stat_tmp/global.tmp": No such file or directory
-LOG:  could not open temporary statistics file "pg_stat_tmp/global.tmp": No such file or directory
-LOG:  could not open temporary statistics file "pg_stat_tmp/global.tmp": No such file or directory
-LOG:  could not open temporary statistics file "pg_stat_tmp/global.tmp": No such file or directory
-LOG:  could not open temporary statistics file "pg_stat_tmp/global.tmp": No such file or directory
-<<<<<<< HEAD
-LOG:  could not open temporary statistics file "pg_stat_tmp/global.tmp": No such file or directory
-LOG:  could not open temporary statistics file "pg_stat_tmp/global.tmp": No such file or directory
-LOG:  could not open temporary statistics file "pg_stat_tmp/global.tmp": No such file or directory
-LOG:  could not open temporary statistics file "pg_stat_tmp/global.tmp": No such file or directory
-LOG:  could not open temporary statistics file "pg_stat_tmp/global.tmp": No such file or directory
-LOG:  could not open temporary statistics file "pg_stat_tmp/global.tmp": No such file or directory
-=======
-LOG:  could not bind IPv6 socket: Address already in use
-HINT:  Is another postmaster already running on port 5432? If not, wait a few seconds and retry.
-LOG:  could not bind IPv4 socket: Address already in use
-HINT:  Is another postmaster already running on port 5432? If not, wait a few seconds and retry.
-WARNING:  could not create listen socket for "localhost"
-FATAL:  could not create any TCP/IP sockets
-LOG:  database system is shut down
-LOG:  could not open temporary statistics file "pg_stat_tmp/global.tmp": No such file or directory
-LOG:  could not open temporary statistics file "pg_stat_tmp/global.tmp": No such file or directory
-LOG:  could not bind IPv6 socket: Address already in use
-HINT:  Is another postmaster already running on port 5432? If not, wait a few seconds and retry.
-LOG:  could not bind IPv4 socket: Address already in use
-HINT:  Is another postmaster already running on port 5432? If not, wait a few seconds and retry.
-WARNING:  could not create listen socket for "localhost"
-FATAL:  could not create any TCP/IP sockets
-LOG:  database system is shut down
-LOG:  could not open temporary statistics file "pg_stat_tmp/global.tmp": No such file or directory
-LOG:  could not open temporary statistics file "pg_stat_tmp/global.tmp": No such file or directory
-LOG:  could not bind IPv6 socket: Address already in use
-HINT:  Is another postmaster already running on port 5432? If not, wait a few seconds and retry.
-LOG:  could not bind IPv4 socket: Address already in use
-HINT:  Is another postmaster already running on port 5432? If not, wait a few seconds and retry.
-WARNING:  could not create listen socket for "localhost"
-FATAL:  could not create any TCP/IP sockets
-LOG:  database system is shut down
-LOG:  could not open temporary statistics file "pg_stat_tmp/global.tmp": No such file or directory
-LOG:  could not open temporary statistics file "pg_stat_tmp/global.tmp": No such file or directory
-LOG:  could not bind IPv6 socket: Address already in use
-HINT:  Is another postmaster already running on port 5432? If not, wait a few seconds and retry.
-LOG:  could not bind IPv4 socket: Address already in use
-HINT:  Is another postmaster already running on port 5432? If not, wait a few seconds and retry.
-WARNING:  could not create listen socket for "localhost"
-FATAL:  could not create any TCP/IP sockets
-LOG:  database system is shut down
->>>>>>> cdea48a9
-LOG:  could not open temporary statistics file "pg_stat_tmp/global.tmp": No such file or directory
-LOG:  could not open temporary statistics file "pg_stat_tmp/global.tmp": No such file or directory
-LOG:  could not open temporary statistics file "pg_stat_tmp/global.tmp": No such file or directory
-LOG:  could not open temporary statistics file "pg_stat_tmp/global.tmp": No such file or directory
-<<<<<<< HEAD
-=======
-LOG:  could not bind IPv6 socket: Address already in use
-HINT:  Is another postmaster already running on port 5432? If not, wait a few seconds and retry.
-LOG:  could not bind IPv4 socket: Address already in use
-HINT:  Is another postmaster already running on port 5432? If not, wait a few seconds and retry.
-WARNING:  could not create listen socket for "localhost"
-FATAL:  could not create any TCP/IP sockets
-LOG:  database system is shut down
->>>>>>> cdea48a9
-LOG:  could not open temporary statistics file "pg_stat_tmp/global.tmp": No such file or directory
-LOG:  could not open temporary statistics file "pg_stat_tmp/global.tmp": No such file or directory
-LOG:  could not open temporary statistics file "pg_stat_tmp/global.tmp": No such file or directory
-LOG:  could not open temporary statistics file "pg_stat_tmp/global.tmp": No such file or directory
-LOG:  could not open temporary statistics file "pg_stat_tmp/global.tmp": No such file or directory
-LOG:  could not open temporary statistics file "pg_stat_tmp/global.tmp": No such file or directory
-LOG:  could not open temporary statistics file "pg_stat_tmp/global.tmp": No such file or directory
-LOG:  could not open temporary statistics file "pg_stat_tmp/global.tmp": No such file or directory
-<<<<<<< HEAD
-=======
-LOG:  could not bind IPv6 socket: Address already in use
-HINT:  Is another postmaster already running on port 5432? If not, wait a few seconds and retry.
-LOG:  could not bind IPv4 socket: Address already in use
-HINT:  Is another postmaster already running on port 5432? If not, wait a few seconds and retry.
-WARNING:  could not create listen socket for "localhost"
-FATAL:  could not create any TCP/IP sockets
-LOG:  database system is shut down
->>>>>>> cdea48a9
-LOG:  could not open temporary statistics file "pg_stat_tmp/global.tmp": No such file or directory
-LOG:  could not open temporary statistics file "pg_stat_tmp/global.tmp": No such file or directory
-LOG:  could not open temporary statistics file "pg_stat_tmp/global.tmp": No such file or directory
-LOG:  could not open temporary statistics file "pg_stat_tmp/global.tmp": No such file or directory
-LOG:  using stale statistics instead of current ones because stats collector is not responding
-LOG:  could not open temporary statistics file "pg_stat_tmp/global.tmp": No such file or directory
-LOG:  could not open temporary statistics file "pg_stat_tmp/global.tmp": No such file or directory
-LOG:  could not open temporary statistics file "pg_stat_tmp/global.tmp": No such file or directory
-LOG:  could not open temporary statistics file "pg_stat_tmp/global.tmp": No such file or directory
-LOG:  could not open temporary statistics file "pg_stat_tmp/global.tmp": No such file or directory
-LOG:  could not open temporary statistics file "pg_stat_tmp/global.tmp": No such file or directory
-LOG:  could not open temporary statistics file "pg_stat_tmp/global.tmp": No such file or directory
-LOG:  could not open temporary statistics file "pg_stat_tmp/global.tmp": No such file or directory
-LOG:  could not open temporary statistics file "pg_stat_tmp/global.tmp": No such file or directory
-LOG:  could not open temporary statistics file "pg_stat_tmp/global.tmp": No such file or directory
-LOG:  could not open temporary statistics file "pg_stat_tmp/global.tmp": No such file or directory
-LOG:  could not open temporary statistics file "pg_stat_tmp/global.tmp": No such file or directory
-LOG:  could not open temporary statistics file "pg_stat_tmp/global.tmp": No such file or directory
-LOG:  could not open temporary statistics file "pg_stat_tmp/global.tmp": No such file or directory
-LOG:  could not open temporary statistics file "pg_stat_tmp/global.tmp": No such file or directory
-LOG:  could not open temporary statistics file "pg_stat_tmp/global.tmp": No such file or directory
-LOG:  could not open temporary statistics file "pg_stat_tmp/global.tmp": No such file or directory
-LOG:  could not open temporary statistics file "pg_stat_tmp/global.tmp": No such file or directory
-LOG:  could not open temporary statistics file "pg_stat_tmp/global.tmp": No such file or directory
-LOG:  could not open temporary statistics file "pg_stat_tmp/global.tmp": No such file or directory
-LOG:  could not open temporary statistics file "pg_stat_tmp/global.tmp": No such file or directory
-LOG:  could not open temporary statistics file "pg_stat_tmp/global.tmp": No such file or directory
-LOG:  could not open temporary statistics file "pg_stat_tmp/global.tmp": No such file or directory
-LOG:  could not open temporary statistics file "pg_stat_tmp/global.tmp": No such file or directory
-<<<<<<< HEAD
-LOG:  could not open temporary statistics file "pg_stat_tmp/global.tmp": No such file or directory
-LOG:  could not open temporary statistics file "pg_stat_tmp/global.tmp": No such file or directory
-LOG:  could not open temporary statistics file "pg_stat_tmp/global.tmp": No such file or directory
-LOG:  could not open temporary statistics file "pg_stat_tmp/global.tmp": No such file or directory
-LOG:  could not open temporary statistics file "pg_stat_tmp/global.tmp": No such file or directory
-LOG:  could not open temporary statistics file "pg_stat_tmp/global.tmp": No such file or directory
-LOG:  could not open temporary statistics file "pg_stat_tmp/global.tmp": No such file or directory
-LOG:  could not open temporary statistics file "pg_stat_tmp/global.tmp": No such file or directory
-LOG:  using stale statistics instead of current ones because stats collector is not responding
-=======
-LOG:  could not open file "postmaster.pid": No such file or directory
-LOG:  performing immediate shutdown because data directory lock file is invalid
-LOG:  received immediate shutdown request
-WARNING:  terminating connection because of crash of another server process
-DETAIL:  The postmaster has commanded this server process to roll back the current transaction and exit, because another server process exited abnormally and possibly corrupted shared memory.
-HINT:  In a moment you should be able to reconnect to the database and repeat your command.
-LOG:  could not open temporary statistics file "pg_stat/global.tmp": No such file or directory
-LOG:  database system is shut down
-LOG:  database system was shut down at 2017-06-12 19:48:22 CEST
-LOG:  MultiXact member wraparound protections are now enabled
-LOG:  database system is ready to accept connections
-LOG:  autovacuum launcher started
-FATAL:  lock file "postmaster.pid" already exists
-HINT:  Is another postmaster (PID 12512) running in data directory "/usr/local/bin/postgres"?
-ERROR:  column "email" of relation "User" does not exist at character 46
-STATEMENT:  INSERT INTO "User" (name, active, "Role_id", email, password) VALUES ('admin', true, 2, 'admin@example.com', '\x2470626b6466322d7368613531322432353030302447635034587976465743734649475373395837502e51243945474a4b55733044312e4c4f51316d4e417837355a776c466e6b62757838676d737446507377734d454b3033506e564e7355337367776c35384e43456c776b514331732e302f3531426272724951675359302f3251'::bytea) RETURNING "User".id
-ERROR:  update or delete on table "Assignment" violates foreign key constraint "Work_Assignment_id_fkey" on table "Work"
-DETAIL:  Key (id)=(49) is still referenced from table "Work".
-STATEMENT:  DELETE FROM "Assignment" WHERE "Assignment".name = 'Final deadline'
-LOG:  could not bind IPv6 socket: Address already in use
-HINT:  Is another postmaster already running on port 5432? If not, wait a few seconds and retry.
-LOG:  could not bind IPv4 socket: Address already in use
-HINT:  Is another postmaster already running on port 5432? If not, wait a few seconds and retry.
-WARNING:  could not create listen socket for "localhost"
-FATAL:  could not create any TCP/IP sockets
-LOG:  database system is shut down
-LOG:  could not bind IPv6 socket: Address already in use
-HINT:  Is another postmaster already running on port 5432? If not, wait a few seconds and retry.
-LOG:  could not bind IPv4 socket: Address already in use
-HINT:  Is another postmaster already running on port 5432? If not, wait a few seconds and retry.
-WARNING:  could not create listen socket for "localhost"
-FATAL:  could not create any TCP/IP sockets
-LOG:  database system is shut down
-LOG:  could not bind IPv6 socket: Address already in use
-HINT:  Is another postmaster already running on port 5432? If not, wait a few seconds and retry.
-LOG:  could not bind IPv4 socket: Address already in use
-HINT:  Is another postmaster already running on port 5432? If not, wait a few seconds and retry.
-WARNING:  could not create listen socket for "localhost"
-FATAL:  could not create any TCP/IP sockets
-LOG:  database system is shut down
-LOG:  could not open temporary statistics file "pg_stat_tmp/global.tmp": No such file or directory
-LOG:  could not open temporary statistics file "pg_stat_tmp/global.tmp": No such file or directory
-LOG:  could not open temporary statistics file "pg_stat_tmp/global.tmp": No such file or directory
-LOG:  could not open temporary statistics file "pg_stat_tmp/global.tmp": No such file or directory
-LOG:  could not open temporary statistics file "pg_stat_tmp/global.tmp": No such file or directory
-LOG:  could not open temporary statistics file "pg_stat_tmp/global.tmp": No such file or directory
-LOG:  could not open temporary statistics file "pg_stat_tmp/global.tmp": No such file or directory
-LOG:  could not open temporary statistics file "pg_stat_tmp/global.tmp": No such file or directory
-LOG:  could not open temporary statistics file "pg_stat_tmp/global.tmp": No such file or directory
-LOG:  could not open temporary statistics file "pg_stat_tmp/global.tmp": No such file or directory
-LOG:  could not open temporary statistics file "pg_stat_tmp/global.tmp": No such file or directory
-LOG:  could not open temporary statistics file "pg_stat_tmp/global.tmp": No such file or directory
-LOG:  could not open temporary statistics file "pg_stat_tmp/global.tmp": No such file or directory
-LOG:  could not open temporary statistics file "pg_stat_tmp/global.tmp": No such file or directory
-LOG:  could not open temporary statistics file "pg_stat_tmp/global.tmp": No such file or directory
-LOG:  could not open temporary statistics file "pg_stat_tmp/global.tmp": No such file or directory
-LOG:  could not open temporary statistics file "pg_stat_tmp/global.tmp": No such file or directory
-LOG:  could not open temporary statistics file "pg_stat_tmp/global.tmp": No such file or directory
-LOG:  could not open temporary statistics file "pg_stat_tmp/global.tmp": No such file or directory
-LOG:  could not open temporary statistics file "pg_stat_tmp/global.tmp": No such file or directory
-LOG:  could not open temporary statistics file "pg_stat_tmp/global.tmp": No such file or directory
-LOG:  could not open temporary statistics file "pg_stat_tmp/global.tmp": No such file or directory
-LOG:  could not open temporary statistics file "pg_stat_tmp/global.tmp": No such file or directory
-LOG:  could not open temporary statistics file "pg_stat_tmp/global.tmp": No such file or directory
-LOG:  could not open temporary statistics file "pg_stat_tmp/global.tmp": No such file or directory
-LOG:  could not bind IPv6 socket: Address already in use
-HINT:  Is another postmaster already running on port 5432? If not, wait a few seconds and retry.
-LOG:  could not bind IPv4 socket: Address already in use
-HINT:  Is another postmaster already running on port 5432? If not, wait a few seconds and retry.
-WARNING:  could not create listen socket for "localhost"
-FATAL:  could not create any TCP/IP sockets
-LOG:  database system is shut down
-LOG:  could not open temporary statistics file "pg_stat_tmp/global.tmp": No such file or directory
-LOG:  could not open temporary statistics file "pg_stat_tmp/global.tmp": No such file or directory
-LOG:  could not bind IPv6 socket: Address already in use
-HINT:  Is another postmaster already running on port 5432? If not, wait a few seconds and retry.
-LOG:  could not bind IPv4 socket: Address already in use
-HINT:  Is another postmaster already running on port 5432? If not, wait a few seconds and retry.
-WARNING:  could not create listen socket for "localhost"
-FATAL:  could not create any TCP/IP sockets
-LOG:  database system is shut down
-LOG:  could not open temporary statistics file "pg_stat_tmp/global.tmp": No such file or directory
-LOG:  could not open temporary statistics file "pg_stat_tmp/global.tmp": No such file or directory
-LOG:  could not bind IPv6 socket: Address already in use
-HINT:  Is another postmaster already running on port 5432? If not, wait a few seconds and retry.
-LOG:  could not bind IPv4 socket: Address already in use
-HINT:  Is another postmaster already running on port 5432? If not, wait a few seconds and retry.
-WARNING:  could not create listen socket for "localhost"
-FATAL:  could not create any TCP/IP sockets
-LOG:  database system is shut down
-LOG:  could not open temporary statistics file "pg_stat_tmp/global.tmp": No such file or directory
-LOG:  could not open temporary statistics file "pg_stat_tmp/global.tmp": No such file or directory
-LOG:  using stale statistics instead of current ones because stats collector is not responding
-LOG:  could not open temporary statistics file "pg_stat_tmp/global.tmp": No such file or directory
-LOG:  could not open temporary statistics file "pg_stat_tmp/global.tmp": No such file or directory
-LOG:  could not open temporary statistics file "pg_stat_tmp/global.tmp": No such file or directory
-LOG:  could not open temporary statistics file "pg_stat_tmp/global.tmp": No such file or directory
-LOG:  could not open temporary statistics file "pg_stat_tmp/global.tmp": No such file or directory
-LOG:  could not open temporary statistics file "pg_stat_tmp/global.tmp": No such file or directory
-LOG:  could not open temporary statistics file "pg_stat_tmp/global.tmp": No such file or directory
-LOG:  could not open temporary statistics file "pg_stat_tmp/global.tmp": No such file or directory
-LOG:  could not open temporary statistics file "pg_stat_tmp/global.tmp": No such file or directory
-LOG:  could not open temporary statistics file "pg_stat_tmp/global.tmp": No such file or directory
-LOG:  could not open temporary statistics file "pg_stat_tmp/global.tmp": No such file or directory
-LOG:  could not open temporary statistics file "pg_stat_tmp/global.tmp": No such file or directory
-LOG:  could not open temporary statistics file "pg_stat_tmp/global.tmp": No such file or directory
-LOG:  could not open temporary statistics file "pg_stat_tmp/global.tmp": No such file or directory
-LOG:  could not open temporary statistics file "pg_stat_tmp/global.tmp": No such file or directory
-LOG:  could not open temporary statistics file "pg_stat_tmp/global.tmp": No such file or directory
-LOG:  could not open temporary statistics file "pg_stat_tmp/global.tmp": No such file or directory
-LOG:  could not open temporary statistics file "pg_stat_tmp/global.tmp": No such file or directory
-LOG:  could not bind IPv6 socket: Address already in use
-HINT:  Is another postmaster already running on port 5432? If not, wait a few seconds and retry.
-LOG:  could not bind IPv4 socket: Address already in use
-HINT:  Is another postmaster already running on port 5432? If not, wait a few seconds and retry.
-WARNING:  could not create listen socket for "localhost"
-FATAL:  could not create any TCP/IP sockets
-LOG:  database system is shut down
-LOG:  could not open temporary statistics file "pg_stat_tmp/global.tmp": No such file or directory
-LOG:  could not open temporary statistics file "pg_stat_tmp/global.tmp": No such file or directory
-LOG:  could not open temporary statistics file "pg_stat_tmp/global.tmp": No such file or directory
-LOG:  could not open temporary statistics file "pg_stat_tmp/global.tmp": No such file or directory
-LOG:  could not bind IPv6 socket: Address already in use
-HINT:  Is another postmaster already running on port 5432? If not, wait a few seconds and retry.
-LOG:  could not bind IPv4 socket: Address already in use
-HINT:  Is another postmaster already running on port 5432? If not, wait a few seconds and retry.
-WARNING:  could not create listen socket for "localhost"
-FATAL:  could not create any TCP/IP sockets
-LOG:  database system is shut down
-LOG:  could not open temporary statistics file "pg_stat_tmp/global.tmp": No such file or directory
-LOG:  could not open temporary statistics file "pg_stat_tmp/global.tmp": No such file or directory
-LOG:  could not open temporary statistics file "pg_stat_tmp/global.tmp": No such file or directory
-LOG:  could not open temporary statistics file "pg_stat_tmp/global.tmp": No such file or directory
-LOG:  could not bind IPv6 socket: Address already in use
-HINT:  Is another postmaster already running on port 5432? If not, wait a few seconds and retry.
-LOG:  could not bind IPv4 socket: Address already in use
-HINT:  Is another postmaster already running on port 5432? If not, wait a few seconds and retry.
-WARNING:  could not create listen socket for "localhost"
-FATAL:  could not create any TCP/IP sockets
-LOG:  database system is shut down
-LOG:  could not open temporary statistics file "pg_stat_tmp/global.tmp": No such file or directory
-LOG:  could not open temporary statistics file "pg_stat_tmp/global.tmp": No such file or directory
-LOG:  could not bind IPv6 socket: Address already in use
-HINT:  Is another postmaster already running on port 5432? If not, wait a few seconds and retry.
-LOG:  could not bind IPv4 socket: Address already in use
-HINT:  Is another postmaster already running on port 5432? If not, wait a few seconds and retry.
-WARNING:  could not create listen socket for "localhost"
-FATAL:  could not create any TCP/IP sockets
-LOG:  database system is shut down
-LOG:  could not open temporary statistics file "pg_stat_tmp/global.tmp": No such file or directory
-LOG:  could not open temporary statistics file "pg_stat_tmp/global.tmp": No such file or directory
-LOG:  could not open temporary statistics file "pg_stat_tmp/global.tmp": No such file or directory
-LOG:  could not open temporary statistics file "pg_stat_tmp/global.tmp": No such file or directory
-LOG:  using stale statistics instead of current ones because stats collector is not responding
-LOG:  could not open temporary statistics file "pg_stat_tmp/global.tmp": No such file or directory
-LOG:  could not open temporary statistics file "pg_stat_tmp/global.tmp": No such file or directory
-LOG:  could not open temporary statistics file "pg_stat_tmp/global.tmp": No such file or directory
-LOG:  could not open temporary statistics file "pg_stat_tmp/global.tmp": No such file or directory
-LOG:  could not open temporary statistics file "pg_stat_tmp/global.tmp": No such file or directory
-LOG:  could not open temporary statistics file "pg_stat_tmp/global.tmp": No such file or directory
-LOG:  could not open temporary statistics file "pg_stat_tmp/global.tmp": No such file or directory
-LOG:  could not open temporary statistics file "pg_stat_tmp/global.tmp": No such file or directory
-LOG:  could not open temporary statistics file "pg_stat_tmp/global.tmp": No such file or directory
-LOG:  could not open temporary statistics file "pg_stat_tmp/global.tmp": No such file or directory
-LOG:  could not open temporary statistics file "pg_stat_tmp/global.tmp": No such file or directory
-LOG:  could not open temporary statistics file "pg_stat_tmp/global.tmp": No such file or directory
-LOG:  could not open temporary statistics file "pg_stat_tmp/global.tmp": No such file or directory
-LOG:  could not open temporary statistics file "pg_stat_tmp/global.tmp": No such file or directory
-LOG:  could not open temporary statistics file "pg_stat_tmp/global.tmp": No such file or directory
-LOG:  could not open temporary statistics file "pg_stat_tmp/global.tmp": No such file or directory
-LOG:  could not open temporary statistics file "pg_stat_tmp/global.tmp": No such file or directory
-LOG:  could not open temporary statistics file "pg_stat_tmp/global.tmp": No such file or directory
-LOG:  could not open temporary statistics file "pg_stat_tmp/global.tmp": No such file or directory
-LOG:  could not open temporary statistics file "pg_stat_tmp/global.tmp": No such file or directory
-LOG:  could not open temporary statistics file "pg_stat_tmp/global.tmp": No such file or directory
-LOG:  could not open temporary statistics file "pg_stat_tmp/global.tmp": No such file or directory
-LOG:  could not open temporary statistics file "pg_stat_tmp/global.tmp": No such file or directory
-LOG:  could not open temporary statistics file "pg_stat_tmp/global.tmp": No such file or directory
-LOG:  could not open temporary statistics file "pg_stat_tmp/global.tmp": No such file or directory
-LOG:  could not open temporary statistics file "pg_stat_tmp/global.tmp": No such file or directory
-LOG:  could not open temporary statistics file "pg_stat_tmp/global.tmp": No such file or directory
-LOG:  could not open temporary statistics file "pg_stat_tmp/global.tmp": No such file or directory
-LOG:  could not open temporary statistics file "pg_stat_tmp/global.tmp": No such file or directory
-LOG:  could not open temporary statistics file "pg_stat_tmp/global.tmp": No such file or directory
-LOG:  could not open temporary statistics file "pg_stat_tmp/global.tmp": No such file or directory
-LOG:  could not open temporary statistics file "pg_stat_tmp/global.tmp": No such file or directory
-LOG:  could not open file "postmaster.pid": No such file or directory
-LOG:  performing immediate shutdown because data directory lock file is invalid
-LOG:  received immediate shutdown request
-WARNING:  terminating connection because of crash of another server process
-DETAIL:  The postmaster has commanded this server process to roll back the current transaction and exit, because another server process exited abnormally and possibly corrupted shared memory.
-HINT:  In a moment you should be able to reconnect to the database and repeat your command.
-LOG:  could not open temporary statistics file "pg_stat/global.tmp": No such file or directory
-LOG:  database system is shut down
-LOG:  database system was shut down at 2017-06-12 20:16:42 CEST
-LOG:  MultiXact member wraparound protections are now enabled
-LOG:  database system is ready to accept connections
-LOG:  autovacuum launcher started
-FATAL:  lock file "postmaster.pid" already exists
-HINT:  Is another postmaster (PID 12883) running in data directory "/usr/local/bin/postgres"?
-ERROR:  update or delete on table "Assignment" violates foreign key constraint "Work_Assignment_id_fkey" on table "Work"
-DETAIL:  Key (id)=(17) is still referenced from table "Work".
-STATEMENT:  DELETE FROM "Assignment" WHERE "Assignment".name = 'Final deadline'
-LOG:  could not open temporary statistics file "pg_stat_tmp/global.tmp": No such file or directory
-LOG:  could not open temporary statistics file "pg_stat_tmp/global.tmp": No such file or directory
-LOG:  could not open temporary statistics file "pg_stat_tmp/global.tmp": No such file or directory
-LOG:  could not open temporary statistics file "pg_stat_tmp/global.tmp": No such file or directory
-LOG:  could not open temporary statistics file "pg_stat_tmp/global.tmp": No such file or directory
-LOG:  could not open temporary statistics file "pg_stat_tmp/global.tmp": No such file or directory
-LOG:  could not open temporary statistics file "pg_stat_tmp/global.tmp": No such file or directory
-LOG:  could not open temporary statistics file "pg_stat_tmp/global.tmp": No such file or directory
-LOG:  could not open temporary statistics file "pg_stat_tmp/global.tmp": No such file or directory
-LOG:  could not open temporary statistics file "pg_stat_tmp/global.tmp": No such file or directory
-LOG:  could not open temporary statistics file "pg_stat_tmp/global.tmp": No such file or directory
-LOG:  could not open temporary statistics file "pg_stat_tmp/global.tmp": No such file or directory
-LOG:  could not open temporary statistics file "pg_stat_tmp/global.tmp": No such file or directory
-LOG:  could not open temporary statistics file "pg_stat_tmp/global.tmp": No such file or directory
-LOG:  could not open temporary statistics file "pg_stat_tmp/global.tmp": No such file or directory
-LOG:  could not open temporary statistics file "pg_stat_tmp/global.tmp": No such file or directory
-LOG:  could not open temporary statistics file "pg_stat_tmp/global.tmp": No such file or directory
-LOG:  could not open temporary statistics file "pg_stat_tmp/global.tmp": No such file or directory
-LOG:  could not open temporary statistics file "pg_stat_tmp/global.tmp": No such file or directory
-LOG:  could not open temporary statistics file "pg_stat_tmp/global.tmp": No such file or directory
-LOG:  could not open temporary statistics file "pg_stat_tmp/global.tmp": No such file or directory
-LOG:  could not open temporary statistics file "pg_stat_tmp/global.tmp": No such file or directory
-LOG:  could not open temporary statistics file "pg_stat_tmp/global.tmp": No such file or directory
-LOG:  could not open temporary statistics file "pg_stat_tmp/global.tmp": No such file or directory
-LOG:  could not open temporary statistics file "pg_stat_tmp/global.tmp": No such file or directory
-LOG:  could not open temporary statistics file "pg_stat_tmp/global.tmp": No such file or directory
-LOG:  could not open temporary statistics file "pg_stat_tmp/global.tmp": No such file or directory
-LOG:  could not open temporary statistics file "pg_stat_tmp/global.tmp": No such file or directory
-LOG:  could not open temporary statistics file "pg_stat_tmp/global.tmp": No such file or directory
-LOG:  could not open temporary statistics file "pg_stat_tmp/global.tmp": No such file or directory
-LOG:  could not open temporary statistics file "pg_stat_tmp/global.tmp": No such file or directory
-LOG:  using stale statistics instead of current ones because stats collector is not responding
-LOG:  could not open temporary statistics file "pg_stat_tmp/global.tmp": No such file or directory
-LOG:  could not open temporary statistics file "pg_stat_tmp/global.tmp": No such file or directory
-LOG:  could not open temporary statistics file "pg_stat_tmp/global.tmp": No such file or directory
-LOG:  could not open temporary statistics file "pg_stat_tmp/global.tmp": No such file or directory
-LOG:  could not open temporary statistics file "pg_stat_tmp/global.tmp": No such file or directory
-LOG:  could not open temporary statistics file "pg_stat_tmp/global.tmp": No such file or directory
-LOG:  could not open temporary statistics file "pg_stat_tmp/global.tmp": No such file or directory
-LOG:  could not open temporary statistics file "pg_stat_tmp/global.tmp": No such file or directory
-LOG:  could not open temporary statistics file "pg_stat_tmp/global.tmp": No such file or directory
-LOG:  could not open temporary statistics file "pg_stat_tmp/global.tmp": No such file or directory
-LOG:  could not open temporary statistics file "pg_stat_tmp/global.tmp": No such file or directory
-LOG:  could not open temporary statistics file "pg_stat_tmp/global.tmp": No such file or directory
-LOG:  could not open temporary statistics file "pg_stat_tmp/global.tmp": No such file or directory
-LOG:  could not open temporary statistics file "pg_stat_tmp/global.tmp": No such file or directory
-LOG:  could not open temporary statistics file "pg_stat_tmp/global.tmp": No such file or directory
-LOG:  could not open temporary statistics file "pg_stat_tmp/global.tmp": No such file or directory
-LOG:  could not bind IPv6 socket: Address already in use
-HINT:  Is another postmaster already running on port 5432? If not, wait a few seconds and retry.
-LOG:  could not bind IPv4 socket: Address already in use
-HINT:  Is another postmaster already running on port 5432? If not, wait a few seconds and retry.
-WARNING:  could not create listen socket for "localhost"
-FATAL:  could not create any TCP/IP sockets
-LOG:  database system is shut down
-LOG:  could not open temporary statistics file "pg_stat_tmp/global.tmp": No such file or directory
-LOG:  could not open temporary statistics file "pg_stat_tmp/global.tmp": No such file or directory
-LOG:  could not open temporary statistics file "pg_stat_tmp/global.tmp": No such file or directory
-LOG:  could not open temporary statistics file "pg_stat_tmp/global.tmp": No such file or directory
-LOG:  could not bind IPv6 socket: Address already in use
-HINT:  Is another postmaster already running on port 5432? If not, wait a few seconds and retry.
-LOG:  could not bind IPv4 socket: Address already in use
-HINT:  Is another postmaster already running on port 5432? If not, wait a few seconds and retry.
-WARNING:  could not create listen socket for "localhost"
-FATAL:  could not create any TCP/IP sockets
-LOG:  database system is shut down
-LOG:  could not open temporary statistics file "pg_stat_tmp/global.tmp": No such file or directory
-LOG:  could not open temporary statistics file "pg_stat_tmp/global.tmp": No such file or directory
-LOG:  could not bind IPv6 socket: Address already in use
-HINT:  Is another postmaster already running on port 5432? If not, wait a few seconds and retry.
-LOG:  could not bind IPv4 socket: Address already in use
-HINT:  Is another postmaster already running on port 5432? If not, wait a few seconds and retry.
-WARNING:  could not create listen socket for "localhost"
-FATAL:  could not create any TCP/IP sockets
-LOG:  database system is shut down
-LOG:  could not open temporary statistics file "pg_stat_tmp/global.tmp": No such file or directory
-LOG:  could not open temporary statistics file "pg_stat_tmp/global.tmp": No such file or directory
-LOG:  could not open temporary statistics file "pg_stat_tmp/global.tmp": No such file or directory
-LOG:  could not open temporary statistics file "pg_stat_tmp/global.tmp": No such file or directory
-LOG:  could not open temporary statistics file "pg_stat_tmp/global.tmp": No such file or directory
-LOG:  could not open temporary statistics file "pg_stat_tmp/global.tmp": No such file or directory
-LOG:  could not open temporary statistics file "pg_stat_tmp/global.tmp": No such file or directory
-LOG:  could not open temporary statistics file "pg_stat_tmp/global.tmp": No such file or directory
-LOG:  could not open temporary statistics file "pg_stat_tmp/global.tmp": No such file or directory
-LOG:  could not open temporary statistics file "pg_stat_tmp/global.tmp": No such file or directory
-LOG:  using stale statistics instead of current ones because stats collector is not responding
-LOG:  could not open temporary statistics file "pg_stat_tmp/global.tmp": No such file or directory
-LOG:  could not open temporary statistics file "pg_stat_tmp/global.tmp": No such file or directory
-LOG:  could not open temporary statistics file "pg_stat_tmp/global.tmp": No such file or directory
-LOG:  could not open temporary statistics file "pg_stat_tmp/global.tmp": No such file or directory
-LOG:  could not open temporary statistics file "pg_stat_tmp/global.tmp": No such file or directory
-LOG:  could not open temporary statistics file "pg_stat_tmp/global.tmp": No such file or directory
-LOG:  could not open temporary statistics file "pg_stat_tmp/global.tmp": No such file or directory
-LOG:  could not open temporary statistics file "pg_stat_tmp/global.tmp": No such file or directory
-LOG:  could not open temporary statistics file "pg_stat_tmp/global.tmp": No such file or directory
-LOG:  could not open temporary statistics file "pg_stat_tmp/global.tmp": No such file or directory
-LOG:  could not open temporary statistics file "pg_stat_tmp/global.tmp": No such file or directory
-LOG:  could not open temporary statistics file "pg_stat_tmp/global.tmp": No such file or directory
-LOG:  could not open temporary statistics file "pg_stat_tmp/global.tmp": No such file or directory
-LOG:  could not open temporary statistics file "pg_stat_tmp/global.tmp": No such file or directory
-LOG:  could not open temporary statistics file "pg_stat_tmp/global.tmp": No such file or directory
-LOG:  could not open temporary statistics file "pg_stat_tmp/global.tmp": No such file or directory
-LOG:  could not open temporary statistics file "pg_stat_tmp/global.tmp": No such file or directory
-LOG:  could not open temporary statistics file "pg_stat_tmp/global.tmp": No such file or directory
-LOG:  could not open temporary statistics file "pg_stat_tmp/global.tmp": No such file or directory
-LOG:  could not open temporary statistics file "pg_stat_tmp/global.tmp": No such file or directory
-LOG:  could not open temporary statistics file "pg_stat_tmp/global.tmp": No such file or directory
-LOG:  could not open temporary statistics file "pg_stat_tmp/global.tmp": No such file or directory
-LOG:  could not open temporary statistics file "pg_stat_tmp/global.tmp": No such file or directory
-LOG:  could not open temporary statistics file "pg_stat_tmp/global.tmp": No such file or directory
-LOG:  could not open temporary statistics file "pg_stat_tmp/global.tmp": No such file or directory
-LOG:  could not open temporary statistics file "pg_stat_tmp/global.tmp": No such file or directory
-LOG:  could not open temporary statistics file "pg_stat_tmp/global.tmp": No such file or directory
-LOG:  could not open temporary statistics file "pg_stat_tmp/global.tmp": No such file or directory
-LOG:  could not open temporary statistics file "pg_stat_tmp/global.tmp": No such file or directory
-LOG:  could not open temporary statistics file "pg_stat_tmp/global.tmp": No such file or directory
-LOG:  could not open temporary statistics file "pg_stat_tmp/global.tmp": No such file or directory
-LOG:  could not open temporary statistics file "pg_stat_tmp/global.tmp": No such file or directory
-LOG:  using stale statistics instead of current ones because stats collector is not responding
-LOG:  could not open file "postmaster.pid": No such file or directory
-LOG:  performing immediate shutdown because data directory lock file is invalid
-LOG:  received immediate shutdown request
-WARNING:  terminating connection because of crash of another server process
-DETAIL:  The postmaster has commanded this server process to roll back the current transaction and exit, because another server process exited abnormally and possibly corrupted shared memory.
-HINT:  In a moment you should be able to reconnect to the database and repeat your command.
-LOG:  could not open temporary statistics file "pg_stat/global.tmp": No such file or directory
-LOG:  database system is shut down
-LOG:  database system was shut down at 2017-06-12 22:46:06 CEST
-LOG:  MultiXact member wraparound protections are now enabled
-LOG:  database system is ready to accept connections
-LOG:  autovacuum launcher started
-FATAL:  lock file "postmaster.pid" already exists
-HINT:  Is another postmaster (PID 13782) running in data directory "/usr/local/bin/postgres"?
-ERROR:  invalid input syntax for integer: "initial" at character 100
-STATEMENT:  INSERT INTO "Work" ("Assignment_id", "User_id", state, edit, graded, grade, comment) VALUES (1, 2, 'initial', 0, true, 8.7, 'Well done, my friend!') RETURNING "Work".id
-ERROR:  invalid input syntax for integer: "initial" at character 100
-STATEMENT:  INSERT INTO "Work" ("Assignment_id", "User_id", state, edit, graded, grade, comment) VALUES (9, 7, 'initial', 0, false, 8.7, 'Well done, my friend!') RETURNING "Work".id
-ERROR:  invalid input syntax for integer: "initial" at character 94
-STATEMENT:  INSERT INTO "Work" ("Assignment_id", "User_id", state, edit, grade, comment) VALUES (17, 12, 'initial', 0, 8.7, 'Well done, my friend!') RETURNING "Work".id
-ERROR:  invalid input syntax for integer: "initial" at character 94
-STATEMENT:  INSERT INTO "Work" ("Assignment_id", "User_id", state, edit, grade, comment) VALUES (33, 22, 'initial', 0, 8.7, 'Well done, my friend!') RETURNING "Work".id
-ERROR:  invalid input syntax for integer: "initial" at character 94
-STATEMENT:  INSERT INTO "Work" ("Assignment_id", "User_id", state, edit, grade, comment) VALUES (41, 27, 'initial', 0, 8.7, 'Well done, my friend!') RETURNING "Work".id
-ERROR:  cannot drop the currently open database
-STATEMENT:  drop database codegrade_dev
-	;
-ERROR:  invalid input syntax for integer: "done" at character 94
-STATEMENT:  INSERT INTO "Work" ("Assignment_id", "User_id", state, edit, grade, comment) VALUES (49, 32, 'done', 0, 8.7, 'Well done, my friend!') RETURNING "Work".id
-ERROR:  cannot drop the currently open database
-STATEMENT:  drop database codegrade_dev
-	;
-LOG:  could not open temporary statistics file "pg_stat_tmp/global.tmp": No such file or directory
-LOG:  could not open temporary statistics file "pg_stat_tmp/global.tmp": No such file or directory
-LOG:  could not open temporary statistics file "pg_stat_tmp/global.tmp": No such file or directory
-LOG:  could not open temporary statistics file "pg_stat_tmp/global.tmp": No such file or directory
-LOG:  could not open temporary statistics file "pg_stat_tmp/global.tmp": No such file or directory
-LOG:  could not open temporary statistics file "pg_stat_tmp/global.tmp": No such file or directory
-LOG:  could not open temporary statistics file "pg_stat_tmp/global.tmp": No such file or directory
-LOG:  could not open temporary statistics file "pg_stat_tmp/global.tmp": No such file or directory
-LOG:  could not open temporary statistics file "pg_stat_tmp/global.tmp": No such file or directory
-LOG:  could not open temporary statistics file "pg_stat_tmp/global.tmp": No such file or directory
-LOG:  could not open temporary statistics file "pg_stat_tmp/global.tmp": No such file or directory
-LOG:  could not open temporary statistics file "pg_stat_tmp/global.tmp": No such file or directory
-LOG:  could not open temporary statistics file "pg_stat_tmp/global.tmp": No such file or directory
-LOG:  could not open temporary statistics file "pg_stat_tmp/global.tmp": No such file or directory
-LOG:  could not open temporary statistics file "pg_stat_tmp/global.tmp": No such file or directory
-LOG:  could not open temporary statistics file "pg_stat_tmp/global.tmp": No such file or directory
-LOG:  could not open temporary statistics file "pg_stat_tmp/global.tmp": No such file or directory
-LOG:  could not open temporary statistics file "pg_stat_tmp/global.tmp": No such file or directory
-LOG:  could not open temporary statistics file "pg_stat_tmp/global.tmp": No such file or directory
-LOG:  could not open temporary statistics file "pg_stat_tmp/global.tmp": No such file or directory
-LOG:  could not open temporary statistics file "pg_stat_tmp/global.tmp": No such file or directory
-LOG:  could not open temporary statistics file "pg_stat_tmp/global.tmp": No such file or directory
-LOG:  could not open temporary statistics file "pg_stat_tmp/global.tmp": No such file or directory
-LOG:  could not open temporary statistics file "pg_stat_tmp/global.tmp": No such file or directory
-LOG:  could not open temporary statistics file "pg_stat_tmp/global.tmp": No such file or directory
-LOG:  could not open temporary statistics file "pg_stat_tmp/global.tmp": No such file or directory
-LOG:  could not open temporary statistics file "pg_stat_tmp/global.tmp": No such file or directory
-LOG:  could not open temporary statistics file "pg_stat_tmp/global.tmp": No such file or directory
-LOG:  could not open temporary statistics file "pg_stat_tmp/global.tmp": No such file or directory
-LOG:  could not open temporary statistics file "pg_stat_tmp/global.tmp": No such file or directory
-LOG:  could not open temporary statistics file "pg_stat_tmp/global.tmp": No such file or directory
-LOG:  using stale statistics instead of current ones because stats collector is not responding
-LOG:  could not open temporary statistics file "pg_stat_tmp/global.tmp": No such file or directory
-LOG:  could not open temporary statistics file "pg_stat_tmp/global.tmp": No such file or directory
-LOG:  could not open temporary statistics file "pg_stat_tmp/global.tmp": No such file or directory
-LOG:  could not open temporary statistics file "pg_stat_tmp/global.tmp": No such file or directory
-LOG:  could not open temporary statistics file "pg_stat_tmp/global.tmp": No such file or directory
-LOG:  could not open temporary statistics file "pg_stat_tmp/global.tmp": No such file or directory
-LOG:  could not open temporary statistics file "pg_stat_tmp/global.tmp": No such file or directory
-LOG:  could not open temporary statistics file "pg_stat_tmp/global.tmp": No such file or directory
-LOG:  could not open temporary statistics file "pg_stat_tmp/global.tmp": No such file or directory
-LOG:  could not open temporary statistics file "pg_stat_tmp/global.tmp": No such file or directory
-LOG:  could not open temporary statistics file "pg_stat_tmp/global.tmp": No such file or directory
-LOG:  could not open temporary statistics file "pg_stat_tmp/global.tmp": No such file or directory
-LOG:  could not open temporary statistics file "pg_stat_tmp/global.tmp": No such file or directory
-LOG:  could not open temporary statistics file "pg_stat_tmp/global.tmp": No such file or directory
-LOG:  could not open temporary statistics file "pg_stat_tmp/global.tmp": No such file or directory
-LOG:  could not open temporary statistics file "pg_stat_tmp/global.tmp": No such file or directory
-LOG:  could not open temporary statistics file "pg_stat_tmp/global.tmp": No such file or directory
-LOG:  could not open temporary statistics file "pg_stat_tmp/global.tmp": No such file or directory
-LOG:  could not open temporary statistics file "pg_stat_tmp/global.tmp": No such file or directory
-LOG:  could not open temporary statistics file "pg_stat_tmp/global.tmp": No such file or directory
-LOG:  could not open temporary statistics file "pg_stat_tmp/global.tmp": No such file or directory
-LOG:  could not open temporary statistics file "pg_stat_tmp/global.tmp": No such file or directory
-LOG:  could not open temporary statistics file "pg_stat_tmp/global.tmp": No such file or directory
-LOG:  could not open temporary statistics file "pg_stat_tmp/global.tmp": No such file or directory
-LOG:  could not bind IPv6 socket: Address already in use
-HINT:  Is another postmaster already running on port 5432? If not, wait a few seconds and retry.
-LOG:  could not bind IPv4 socket: Address already in use
-HINT:  Is another postmaster already running on port 5432? If not, wait a few seconds and retry.
-WARNING:  could not create listen socket for "localhost"
-FATAL:  could not create any TCP/IP sockets
-LOG:  database system is shut down
-LOG:  could not open temporary statistics file "pg_stat_tmp/global.tmp": No such file or directory
-LOG:  could not open temporary statistics file "pg_stat_tmp/global.tmp": No such file or directory
-LOG:  could not bind IPv6 socket: Address already in use
-HINT:  Is another postmaster already running on port 5432? If not, wait a few seconds and retry.
-LOG:  could not bind IPv4 socket: Address already in use
-HINT:  Is another postmaster already running on port 5432? If not, wait a few seconds and retry.
-WARNING:  could not create listen socket for "localhost"
-FATAL:  could not create any TCP/IP sockets
-LOG:  database system is shut down
-LOG:  could not open temporary statistics file "pg_stat_tmp/global.tmp": No such file or directory
-LOG:  could not open temporary statistics file "pg_stat_tmp/global.tmp": No such file or directory
-LOG:  could not bind IPv6 socket: Address already in use
-HINT:  Is another postmaster already running on port 5432? If not, wait a few seconds and retry.
-LOG:  could not bind IPv4 socket: Address already in use
-HINT:  Is another postmaster already running on port 5432? If not, wait a few seconds and retry.
-WARNING:  could not create listen socket for "localhost"
-FATAL:  could not create any TCP/IP sockets
-LOG:  database system is shut down
-LOG:  could not open temporary statistics file "pg_stat_tmp/global.tmp": No such file or directory
-LOG:  could not open temporary statistics file "pg_stat_tmp/global.tmp": No such file or directory
-LOG:  could not bind IPv6 socket: Address already in use
-HINT:  Is another postmaster already running on port 5432? If not, wait a few seconds and retry.
-LOG:  could not bind IPv4 socket: Address already in use
-HINT:  Is another postmaster already running on port 5432? If not, wait a few seconds and retry.
-WARNING:  could not create listen socket for "localhost"
-FATAL:  could not create any TCP/IP sockets
-LOG:  database system is shut down
-LOG:  could not open temporary statistics file "pg_stat_tmp/global.tmp": No such file or directory
-LOG:  could not open temporary statistics file "pg_stat_tmp/global.tmp": No such file or directory
-LOG:  using stale statistics instead of current ones because stats collector is not responding
-LOG:  could not open temporary statistics file "pg_stat_tmp/global.tmp": No such file or directory
-LOG:  could not open temporary statistics file "pg_stat_tmp/global.tmp": No such file or directory
-LOG:  could not bind IPv6 socket: Address already in use
-HINT:  Is another postmaster already running on port 5432? If not, wait a few seconds and retry.
-LOG:  could not bind IPv4 socket: Address already in use
-HINT:  Is another postmaster already running on port 5432? If not, wait a few seconds and retry.
-WARNING:  could not create listen socket for "localhost"
-FATAL:  could not create any TCP/IP sockets
-LOG:  database system is shut down
-LOG:  could not open temporary statistics file "pg_stat_tmp/global.tmp": No such file or directory
-LOG:  could not open temporary statistics file "pg_stat_tmp/global.tmp": No such file or directory
-LOG:  could not bind IPv6 socket: Address already in use
-HINT:  Is another postmaster already running on port 5432? If not, wait a few seconds and retry.
-LOG:  could not bind IPv4 socket: Address already in use
-HINT:  Is another postmaster already running on port 5432? If not, wait a few seconds and retry.
-WARNING:  could not create listen socket for "localhost"
-FATAL:  could not create any TCP/IP sockets
-LOG:  database system is shut down
-LOG:  could not open temporary statistics file "pg_stat_tmp/global.tmp": No such file or directory
-LOG:  could not open temporary statistics file "pg_stat_tmp/global.tmp": No such file or directory
-LOG:  could not bind IPv6 socket: Address already in use
-HINT:  Is another postmaster already running on port 5432? If not, wait a few seconds and retry.
-LOG:  could not bind IPv4 socket: Address already in use
-HINT:  Is another postmaster already running on port 5432? If not, wait a few seconds and retry.
-WARNING:  could not create listen socket for "localhost"
-FATAL:  could not create any TCP/IP sockets
-LOG:  database system is shut down
-LOG:  could not open temporary statistics file "pg_stat_tmp/global.tmp": No such file or directory
-LOG:  could not open temporary statistics file "pg_stat_tmp/global.tmp": No such file or directory
-LOG:  could not bind IPv6 socket: Address already in use
-HINT:  Is another postmaster already running on port 5432? If not, wait a few seconds and retry.
-LOG:  could not bind IPv4 socket: Address already in use
-HINT:  Is another postmaster already running on port 5432? If not, wait a few seconds and retry.
-WARNING:  could not create listen socket for "localhost"
-FATAL:  could not create any TCP/IP sockets
-LOG:  database system is shut down
-LOG:  could not open temporary statistics file "pg_stat_tmp/global.tmp": No such file or directory
-LOG:  could not open temporary statistics file "pg_stat_tmp/global.tmp": No such file or directory
-LOG:  could not open temporary statistics file "pg_stat_tmp/global.tmp": No such file or directory
-LOG:  could not open temporary statistics file "pg_stat_tmp/global.tmp": No such file or directory
-LOG:  could not bind IPv6 socket: Address already in use
-HINT:  Is another postmaster already running on port 5432? If not, wait a few seconds and retry.
-LOG:  could not bind IPv4 socket: Address already in use
-HINT:  Is another postmaster already running on port 5432? If not, wait a few seconds and retry.
-WARNING:  could not create listen socket for "localhost"
-FATAL:  could not create any TCP/IP sockets
-LOG:  database system is shut down
-LOG:  could not open temporary statistics file "pg_stat_tmp/global.tmp": No such file or directory
-LOG:  could not open temporary statistics file "pg_stat_tmp/global.tmp": No such file or directory
-LOG:  could not open temporary statistics file "pg_stat_tmp/global.tmp": No such file or directory
-LOG:  could not open temporary statistics file "pg_stat_tmp/global.tmp": No such file or directory
-LOG:  could not open temporary statistics file "pg_stat_tmp/global.tmp": No such file or directory
-LOG:  could not open temporary statistics file "pg_stat_tmp/global.tmp": No such file or directory
-LOG:  could not bind IPv6 socket: Address already in use
-HINT:  Is another postmaster already running on port 5432? If not, wait a few seconds and retry.
-LOG:  could not bind IPv4 socket: Address already in use
-HINT:  Is another postmaster already running on port 5432? If not, wait a few seconds and retry.
-WARNING:  could not create listen socket for "localhost"
-FATAL:  could not create any TCP/IP sockets
-LOG:  database system is shut down
-LOG:  could not open temporary statistics file "pg_stat_tmp/global.tmp": No such file or directory
-LOG:  could not open temporary statistics file "pg_stat_tmp/global.tmp": No such file or directory
-LOG:  could not open temporary statistics file "pg_stat_tmp/global.tmp": No such file or directory
-LOG:  could not open temporary statistics file "pg_stat_tmp/global.tmp": No such file or directory
-LOG:  could not open temporary statistics file "pg_stat_tmp/global.tmp": No such file or directory
-LOG:  could not open temporary statistics file "pg_stat_tmp/global.tmp": No such file or directory
-LOG:  could not open temporary statistics file "pg_stat_tmp/global.tmp": No such file or directory
-LOG:  could not open temporary statistics file "pg_stat_tmp/global.tmp": No such file or directory
-LOG:  could not open temporary statistics file "pg_stat_tmp/global.tmp": No such file or directory
-LOG:  could not open temporary statistics file "pg_stat_tmp/global.tmp": No such file or directory
-LOG:  could not open temporary statistics file "pg_stat_tmp/global.tmp": No such file or directory
-LOG:  could not open temporary statistics file "pg_stat_tmp/global.tmp": No such file or directory
-LOG:  could not open temporary statistics file "pg_stat_tmp/global.tmp": No such file or directory
-LOG:  could not open temporary statistics file "pg_stat_tmp/global.tmp": No such file or directory
->>>>>>> cdea48a9
-LOG:  could not open file "postmaster.pid": No such file or directory
-LOG:  performing immediate shutdown because data directory lock file is invalid
-LOG:  received immediate shutdown request
-WARNING:  terminating connection because of crash of another server process
-DETAIL:  The postmaster has commanded this server process to roll back the current transaction and exit, because another server process exited abnormally and possibly corrupted shared memory.
-HINT:  In a moment you should be able to reconnect to the database and repeat your command.
-LOG:  could not open temporary statistics file "pg_stat/global.tmp": No such file or directory
-LOG:  database system is shut down
-<<<<<<< HEAD
-LOG:  database system was shut down at 2017-06-12 15:17:27 CEST
-=======
-LOG:  database system was shut down at 2017-06-12 23:20:09 CEST
->>>>>>> cdea48a9
-LOG:  MultiXact member wraparound protections are now enabled
-LOG:  database system is ready to accept connections
-LOG:  autovacuum launcher started
-FATAL:  lock file "postmaster.pid" already exists
-<<<<<<< HEAD
 HINT:  Is another postmaster (PID 9472) running in data directory "/usr/local/bin/postgres"?
 FATAL:  database "codegrade_Dev" does not exist
 ERROR:  relation "Users" does not exist at character 15
-STATEMENT:  SELECT * FROM "Users";
-=======
-HINT:  Is another postmaster (PID 14134) running in data directory "/usr/local/bin/postgres"?
-ERROR:  invalid input syntax for integer: "done" at character 92
-STATEMENT:  INSERT INTO "Work" ("Assignment_id", "User_id", state, edit, grade, comment) VALUES (1, 2, 'done', 0, 8.7, 'Well done, my friend!') RETURNING "Work".id
->>>>>>> cdea48a9
+STATEMENT:  SELECT * FROM "Users";