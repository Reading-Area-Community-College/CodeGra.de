import os
import enum
import json
import uuid
import datetime
from concurrent import futures

from flask_login import UserMixin
from sqlalchemy_utils import PasswordType
from sqlalchemy.sql.expression import or_, and_, func, null, false
from sqlalchemy.orm.collections import attribute_mapped_collection

import psef.auth as auth
from psef import db, app, login_manager
from psef.helpers import get_request_start_time

permissions = db.Table('roles-permissions',
                       db.Column('permission_id', db.Integer,
                                 db.ForeignKey(
                                     'Permission.id', ondelete='CASCADE')),
                       db.Column('role_id', db.Integer,
                                 db.ForeignKey('Role.id', ondelete='CASCADE')))

course_permissions = db.Table('course_roles-permissions',
                              db.Column('permission_id', db.Integer,
                                        db.ForeignKey(
                                            'Permission.id',
                                            ondelete='CASCADE')),
                              db.Column('course_role_id', db.Integer,
                                        db.ForeignKey(
                                            'Course_Role.id',
                                            ondelete='CASCADE')))

user_course = db.Table('users-courses',
                       db.Column('course_id', db.Integer,
                                 db.ForeignKey(
                                     'Course_Role.id', ondelete='CASCADE')),
                       db.Column('user_id', db.Integer,
                                 db.ForeignKey('User.id', ondelete='CASCADE')))

work_rubric_item = db.Table('work_rubric_item',
                           db.Column('work_id', db.Integer,
                                     db.ForeignKey(
                                         'Work.id', ondelete='CASCADE')),
                           db.Column('rubricitem_id', db.Integer,
                                     db.ForeignKey(
                                         'RubricItem.id', ondelete='CASCADE')))


class LTIProvider(db.Model):
    __tablename__ = 'LTIProvider'
    id = db.Column('id', db.Integer, primary_key=True)
    key = db.Column('key', db.Unicode)

    @property
    def secret(self):
        return app.config['LTI_CONSUMER_KEY_SECRETS'][self.key]


class AssignmentResult(db.Model):
    __tablename__ = 'AssignmentResult'
    sourcedid = db.Column('sourdid', db.Unicode)
    user_id = db.Column('User_id', db.Integer,
                        db.ForeignKey('User.id', ondelete='CASCADE'))
    assignment_id = db.Column('Assignment_id', db.Integer,
                              db.ForeignKey(
                                  'Assignment.id', ondelete='CASCADE'))

    __table_args__ = (db.PrimaryKeyConstraint(assignment_id, user_id), )


class Permission(db.Model):
    __tablename__ = 'Permission'
    id = db.Column('id', db.Integer, primary_key=True)
    name = db.Column('name', db.Unicode, unique=True, index=True)
    default_value = db.Column('default_value', db.Boolean, default=False)
    course_permission = db.Column('course_permission', db.Boolean, index=True)


class CourseRole(db.Model):
    __tablename__ = 'Course_Role'
    id = db.Column('id', db.Integer, primary_key=True)
    name = db.Column('name', db.Unicode)
    course_id = db.Column('Course_id', db.Integer, db.ForeignKey('Course.id'))
    _permissions = db.relationship(
        'Permission',
        collection_class=attribute_mapped_collection('name'),
        secondary=course_permissions)

    course = db.relationship('Course', foreign_keys=course_id, backref="roles")

    def __to_json__(self):
        return {
            'name': self.name,
            'course': self.course,
            'id': self.id,
        }

    def set_permission(self, perm, should_have):
        """Set the given permission to the given value.

        :param bool should_have: If this role should have this permission
        :param Permission perm: The permission this role should (not) have.
        :rtype None:
        """
        try:
            if perm.default_value:
                if should_have:
                    self._permissions.pop(perm.name)
                else:
                    self._permissions[perm.name] = perm
            else:
                if should_have:
                    self._permissions[perm.name] = perm
                else:
                    self._permissions.pop(perm.name)
        except KeyError:
            pass

    def has_permission(self, permission):
        if isinstance(permission, Permission):
            permission_name = permission.name
        else:
            permission_name = permission

        if permission_name in self._permissions:
            perm = self._permissions[permission_name]
            return perm.course_permission and not perm.default_value
        else:
            if not isinstance(permission, Permission):
                permission = Permission.query.filter_by(
                    name=permission).first()

            if permission is None:
                raise KeyError('The permission "{}" does not exist'.format(
                    permission_name))
            else:
                return (permission.default_value and
                        permission.course_permission)

    def get_all_permissions(self):
        """Get all course permissions for this course role.

        :returns: A name boolean mapping where the name is the name of the
                  permission and the value indicates if this user has this
                  permission.
        :rtype: dict[str, bool]
        """
        perms = Permission.query.filter_by(course_permission=True).all()
        result = {}
        for perm in perms:
            if perm.name in self._permissions:
                result[perm.name] = not perm.default_value
            else:
                result[perm.name] = perm.default_value
        return result

    @staticmethod
    def get_default_course_roles():
        res = {}
        for name, c in app.config['DEFAULT_COURSE_ROLES'].items():
            perms = Permission.query.filter_by(course_permission=True).all()
            r_perms = {}
            perms_set = set(c['permissions'])
            for perm in perms:
                if ((perm.default_value and perm.name not in perms_set) or
                    (not perm.default_value and perm.name in perms_set)):
                    r_perms[perm.name] = perm

            res[name] = r_perms
        return res


class Role(db.Model):
    __tablename__ = 'Role'
    id = db.Column('id', db.Integer, primary_key=True)
    name = db.Column('name', db.Unicode, unique=True)
    _permissions = db.relationship(
        'Permission',
        collection_class=attribute_mapped_collection('name'),
        secondary=permissions,
        backref=db.backref('roles', lazy='dynamic'))

    def has_permission(self, permission):
        if permission in self._permissions:
            perm = self._permissions[permission]
            return (not perm.default_value) and (not perm.course_permission)
        else:
            permission = Permission.query.filter_by(name=permission).first()
            if permission is None:
                raise KeyError(
                    'The permission "{}" does not exist'.format(permission))
            else:
                return (permission.default_value and
                        not permission.course_permission)

    def get_all_permissions(self):
        """Get all course permissions for this role.

        :returns: A name boolean mapping where the name is the name of the
                  permission and the value indicates if this user has this
                  permission.
        :rtype: dict[str, bool]
        """
        perms = Permission.query.filter_by(course_permission=False).all()
        result = {}
        for perm in perms:
            if perm.name in self._permissions:
                result[perm.name] = not perm.default_value
            else:
                result[perm.name] = perm.default_value
        return result


class User(db.Model, UserMixin):
    __tablename__ = "User"
    id = db.Column('id', db.Integer, primary_key=True)

    # All stuff for LTI
    lti_user_id = db.Column(db.Unicode, unique=True)

    name = db.Column('name', db.Unicode)
    active = db.Column('active', db.Boolean, default=True)
    role_id = db.Column('Role_id', db.Integer, db.ForeignKey('Role.id'))
    courses = db.relationship(
        'CourseRole',
        collection_class=attribute_mapped_collection('course_id'),
        secondary=user_course,
        backref=db.backref('users', lazy='dynamic'))
    email = db.Column('email', db.Unicode(collation='NOCASE'), unique=True)
    password = db.Column(
        'password',
        PasswordType(schemes=[
            'pbkdf2_sha512',
        ], deprecated=[]),
        nullable=True)

    assignment_results = db.relationship(
        'AssignmentResult',
        collection_class=attribute_mapped_collection('assignment_id'),
        backref=db.backref('user', lazy='select'))

    role = db.relationship('Role', foreign_keys=role_id)

    def has_permission(self, permission, course_id=None):
        if not self.active:
            return False
        if course_id is None:
            return self.role.has_permission(permission)
        else:
            if isinstance(course_id, Course):
                course_id = course_id.id
            return (course_id in self.courses and
                    self.courses[course_id].has_permission(permission))

    def get_permission_in_courses(self, permission):
        if not isinstance(permission, Permission):
            permission = Permission.query.filter_by(name=permission).first()
        assert permission.course_permission

        course_roles = db.session.query(user_course.c.course_id).join(
            User, User.id == user_course.c.user_id).filter(
                User.id == self.id).subquery('course_roles')

        crp = db.session.query(course_permissions.c.course_role_id).join(
            Permission,
            course_permissions.c.permission_id == Permission.id).filter(
                Permission.id == permission.id).subquery('crp')

        res = db.session.query(course_roles.c.course_id).join(
            crp, course_roles.c.course_id == crp.c.course_role_id).all()

        return {
            course_role.course_id:
            (course_role.id, ) in res != permission.default_value
            for course_role in self.courses.values()
        }

    @property
    def can_see_hidden(self):
        return self.has_course_permission_once('can_see_hidden_assignments')

    def __to_json__(self):
        return {
            "id": self.id,
            "name": self.name,
            "email": self.email,
            "hidden": self.can_see_hidden,
        }

    def has_course_permission_once(self, permission):
        if not isinstance(permission, Permission):
            permission = Permission.query.filter_by(name=permission).first()
        assert permission.course_permission

        course_roles = db.session.query(user_course.c.course_id).join(
            User, User.id == user_course.c.user_id).filter(
                User.id == self.id).subquery('course_roles')
        crp = db.session.query(course_permissions.c.course_role_id).join(
            Permission,
            course_permissions.c.permission_id == Permission.id).filter(
                Permission.id == permission.id).subquery('crp')
        res = db.session.query(course_roles.c.course_id).join(
            crp, course_roles.c.course_id == crp.c.course_role_id)
        link = db.session.query(res.exists()).scalar()

        return (not link) if permission.default_value else link

    def get_all_permissions(self, course_id=None):
        if isinstance(course_id, Course):
            course_id = course_id.id

        if course_id is None:
            return self.role.get_all_permissions()
        elif course_id in self.courses:
            return self.courses[course_id].get_all_permissions()
        else:
            return {
                perm.name: False
                for perm in Permission.query.filter_by(course_permission=True)
                .all()
            }

    @property
    def is_active(self):
        return self.active

    @staticmethod
    @login_manager.user_loader
    def load_user(user_id):
        return User.query.get(int(user_id))

    @staticmethod
    def validate_username(username):
        min_len = 3
        if len(username) < min_len:
            return ('use at least {} chars'.format(min_len))
        else:
            return ('')

    @staticmethod
    def validate_password(password):
        min_len = 3
        if len(password) < min_len:
            return ('use at least {} chars'.format(min_len))
        else:
            return ('')


class Course(db.Model):
    __tablename__ = "Course"
    id = db.Column('id', db.Integer, primary_key=True)
    name = db.Column('name', db.Unicode)

    # All stuff for LTI
    lti_course_id = db.Column(db.Unicode, unique=True)

    lti_provider_id = db.Column(db.Integer, db.ForeignKey('LTIProvider.id'))
    lti_provider = db.relationship("LTIProvider")

    assignments = db.relationship(
        "Assignment", back_populates="course", cascade='all,delete')

    def __init__(self, name=None, lti_course_id=None, lti_provider=None):
        self.name = name
        self.lti_course_id = lti_course_id
        self.lti_provider = lti_provider
        for name, perms in CourseRole.get_default_course_roles().items():
            CourseRole(name=name, course=self, _permissions=perms)

    def __to_json__(self):
        return {
            'id': self.id,
            'name': self.name,
        }

    def ensure_default_roles(self):
        """Ensures that the default roles for this course exist.

        All changes to the object are not committed to the database.

        :rtype: None
        """
        for name, perms in CourseRole.get_default_course_roles().items():
            if not db.session.query(
                    CourseRole.query.filter_by(name=name, course_id=self.id)
                    .exists()).scalar():
                CourseRole(name=name, course=self, _permissions=perms)


class Work(db.Model):
    __tablename__ = "Work"
    id = db.Column('id', db.Integer, primary_key=True)
    assignment_id = db.Column('Assignment_id', db.Integer,
                              db.ForeignKey('Assignment.id'))
    user_id = db.Column('User_id', db.Integer,
                        db.ForeignKey('User.id', ondelete='CASCADE'))
    edit = db.Column('edit', db.Integer)
    _grade = db.Column('grade', db.Float, default=None)
    comment = db.Column('comment', db.Unicode, default=None)
    created_at = db.Column(db.DateTime, default=datetime.datetime.utcnow)
    assigned_to = db.Column('assigned_to', db.Integer,
                            db.ForeignKey('User.id'))
    selected_items = db.relationship('RubricItem', secondary=work_rubric_item)

    assignment = db.relationship('Assignment', foreign_keys=assignment_id)
    user = db.relationship('User', single_parent=True, foreign_keys=user_id)
    assignee = db.relationship('User', foreign_keys=assigned_to)

    @property
    def is_graded(self):
        raise NotImplementedError()

    @property
    def grade(self):
        return self._grade

    def passback_grade(self):
        from psef.lti import LTI
<<<<<<< HEAD
        if self.assignment.lti_outcome_service_url is not None:
=======
        self._grade = new_grade
        if self.assignment and self.assignment.course.lti_provider:
>>>>>>> 6ed5540c
            lti_provider = self.assignment.course.lti_provider
            return LTI.passback_grade(
                lti_provider.key,
                lti_provider.secret,
                self.grade / 10,
                self.assignment.lti_outcome_service_url,
                self.assignment.assignment_results[self.user_id].sourcedid,
                url=('{}/'
                     'courses/{}/assignments/{}/submissions/{}?lti=true'
                     ).format(app.config['EXTERNAL_URL'],
                              self.assignment.course_id, self.assignment_id,
                              self.id))

    @grade.setter
    def grade(self, new_grade):
        self._grade = new_grade
        if self.assignment.is_done:
            self.passback_grade()

    def __to_json__(self):
        item = {
            'id': self.id,
            'user': self.user,
            'edit': self.edit,
            'created_at': self.created_at.isoformat(),
        }

        try:
            auth.ensure_permission('can_see_assignee',
                                   self.assignment.course_id)
            item['assignee'] = self.assignee
        except auth.PermissionException:
            item['assignee'] = False

        try:
            auth.ensure_can_see_grade(self)
            item['grade'] = self.grade
            item['comment'] = self.comment
        except auth.PermissionException:
            item['grade'] = False
            item['comment'] = False
        return item

    def add_file_tree(self, session, tree):
        """Add the given tree to the given db.

        .. warning::
        The db session is not commited!

        :param db: The db object.
        :param tree: The file tree as described by
                     :py:func:`psef.files.rename_directory_structure`
        :returns: Nothing
        :rtype: None
        """
        assert isinstance(tree, dict)
        return self._add_file_tree(session, tree, None)

    def _add_file_tree(self, session, tree, top):
        def ensure_list(item):
            return item if isinstance(item, list) else [item]

        for new_top, children in tree.items():
            new_top = File(
                work=self,
                is_directory=True,
                name=new_top,
                extension=None,
                parent=top)
            session.add(new_top)
            for child in ensure_list(children):
                if isinstance(child, dict):
                    self._add_file_tree(session, child, new_top)
                    continue
                child, filename = child
                name, ext = os.path.splitext(child)
                ext = ext[1:]
                session.add(
                    File(
                        work=self,
                        extension=ext,
                        name=name,
                        filename=filename,
                        is_directory=False,
                        parent=new_top))

    def remove_selected_rubric_item(self, row_id):
        """Deselect selected rubric item on row.

        Deselects the selected rubric item on the given row with _row_id_  (if
        there are any selected).

        :param int row_id: The id of the RubricRow from which to deselect
                           rubric items
        :rtype: None
        """
        rubricitem = db.session.query(RubricItem).join(
            work_rubric_item,
            RubricItem.id == work_rubric_item.c.rubricitem_id).filter(
                work_rubric_item.c.work_id == self.id,
                RubricItem.rubricrow_id == row_id).first()
        if rubricitem is not None:
            self.selected_items.remove(rubricitem)

    def select_rubric_item(self, rubricitem):
        """
        Selects the given rubric item.
        """
        self.selected_items.append(rubricitem)


class File(db.Model):
    __tablename__ = "File"
    id = db.Column('id', db.Integer, primary_key=True)
    work_id = db.Column('Work_id', db.Integer, db.ForeignKey('Work.id'))
    extension = db.Column('extension', db.Unicode)
    name = db.Column('name', db.Unicode)
    filename = db.Column('path', db.Unicode)
    is_directory = db.Column('is_directory', db.Boolean)
    parent_id = db.Column(db.Integer, db.ForeignKey('File.id'))
    parent = db.relationship(
        'File', remote_side=[id], backref=db.backref('children'))

    work = db.relationship('Work', foreign_keys=work_id)

    __table_args__ = (db.CheckConstraint(
        or_(is_directory == false(), extension == null())), )

    def get_filename(self):
        if self.extension is not None and self.extension != "":
            return "{}.{}".format(self.name, self.extension)
        else:
            return self.name

    def list_contents(self):
        if not self.is_directory:
            return {"name": self.get_filename(), "id": self.id}
        else:
            return {
                "name": self.get_filename(),
                "id": self.id,
                "entries": [child.list_contents() for child in self.children]
            }

    def __to_json__(self):
        return {
            'name': self.name,
            'extension': self.extension,
        }


class LinterComment(db.Model):
    __tablename__ = "LinterComment"
    file_id = db.Column(
        'File_id', db.Integer, db.ForeignKey('File.id'), index=True)
    linter_id = db.Column(db.Unicode, db.ForeignKey('LinterInstance.id'))

    line = db.Column('line', db.Integer)
    linter_code = db.Column('linter_code', db.Unicode)
    comment = db.Column('comment', db.Unicode)
    __table_args__ = (db.PrimaryKeyConstraint(file_id, line, linter_id), )

    linter = db.relationship("LinterInstance", back_populates="comments")
    file = db.relationship('File', foreign_keys=file_id)

    def __to_json__(self):
        return {
            'code': self.linter_code,
            'line': self.line,
            'msg': self.comment,
        }


class Comment(db.Model):
    __tablename__ = "Comment"
    file_id = db.Column('File_id', db.Integer, db.ForeignKey('File.id'))
    user_id = db.Column('User_id', db.Integer, db.ForeignKey('User.id'))
    line = db.Column('line', db.Integer)
    comment = db.Column('comment', db.Unicode)
    __table_args__ = (db.PrimaryKeyConstraint(file_id, line), )

    file = db.relationship('File', foreign_keys=file_id)
    user = db.relationship('User', foreign_keys=user_id)

    def __to_json__(self):
        return {
            'line': self.line,
            'msg': self.comment,
        }


@enum.unique
class LinterState(enum.IntEnum):
    running = 1
    done = 2
    crashed = 3


class AssignmentLinter(db.Model):
    __tablename__ = 'AssignmentLinter'
    id = db.Column('id', db.Unicode, nullable=False, primary_key=True)
    name = db.Column('name', db.Unicode)
    tests = db.relationship(
        "LinterInstance",
        back_populates="tester",
        cascade='all,delete',
        order_by='LinterInstance.work_id')
    assignment_id = db.Column('Assignment_id', db.Integer,
                              db.ForeignKey('Assignment.id'))

    assignment = db.relationship('Assignment', foreign_keys=assignment_id)

    def __to_json__(self):
        working = 0
        crashed = 0
        done = 0

        for test in self.tests:
            if test.state == LinterState.running:
                working += 1
            elif test.state == LinterState.crashed:
                crashed += 1
            else:
                done += 1

        return {
            'done': done,
            'working': working,
            'crashed': crashed,
            'id': self.id,
            'name': self.name,
        }

    @classmethod
    def create_tester(cls, assignment_id, name):
        id = str(uuid.uuid4())
        while db.session.query(
                AssignmentLinter.query.filter(cls.id == id).exists()).scalar():
            id = str(uuid.uuid4())
        self = cls(id=id, assignment_id=assignment_id, name=name)
        self.tests = []
        for work in Assignment.query.get(
                assignment_id).get_all_latest_submissions():
            self.tests.append(LinterInstance(work, self))
        return self


class LinterInstance(db.Model):
    __tablename__ = 'LinterInstance'
    id = db.Column('id', db.Unicode, nullable=False, primary_key=True)
    state = db.Column(
        'state',
        db.Enum(LinterState),
        default=LinterState.running,
        nullable=False)
    work_id = db.Column('Work_id', db.Integer, db.ForeignKey('Work.id'))
    tester_id = db.Column(db.Unicode, db.ForeignKey('AssignmentLinter.id'))

    tester = db.relationship("AssignmentLinter", back_populates="tests")
    work = db.relationship('Work', foreign_keys=work_id)

    comments = db.relationship(
        "LinterComment", back_populates="linter", cascade='all,delete')

    def __init__(self, work, tester):
        id = str(uuid.uuid4())
        while db.session.query(
                LinterInstance.query.filter(LinterInstance.id == id)
                .exists()).scalar():
            id = str(uuid.uuid4())
        self.id = id
        self.work = work
        self.tester = tester

    def to_dict(self):
        return {
            'name': self.work.user.name,
            'state': LinterState(self.state).name,
        }


@enum.unique
class _AssignmentStateEnum(enum.IntEnum):
    hidden = 0
    open = 1
    done = 2


class Assignment(db.Model):
    __tablename__ = "Assignment"
    id = db.Column('id', db.Integer, primary_key=True)
    name = db.Column('name', db.Unicode)
    state = db.Column(
        'state',
        db.Enum(_AssignmentStateEnum),
        default=_AssignmentStateEnum.hidden,
        nullable=False)
    description = db.Column('description', db.Unicode, default='')
    course_id = db.Column('Course_id', db.Integer, db.ForeignKey('Course.id'))
    created_at = db.Column(db.DateTime, default=datetime.datetime.utcnow)
    deadline = db.Column('deadline', db.DateTime)

    # All stuff for LTI
    lti_assignment_id = db.Column(db.Unicode, unique=True)
    lti_outcome_service_url = db.Column(db.Unicode)

    assignment_results = db.relationship(
        'AssignmentResult',
        collection_class=attribute_mapped_collection('user_id'),
        backref=db.backref('assignment', lazy='select'))

    course = db.relationship(
        'Course', foreign_keys=course_id, back_populates='assignments')

    def _submit_grades(self):
        with futures.ThreadPoolExecutor() as pool:
            for sub in self.get_all_latest_submissions():
                pool.submit(sub.passback_grade)

    @property
    def is_open(self):
        if (self.state == _AssignmentStateEnum.open and
                self.deadline >= get_request_start_time()):
            return True
        return False

    @property
    def is_hidden(self):
        return self.state == _AssignmentStateEnum.hidden

    @property
    def is_closed(self):
        return self.state == _AssignmentStateEnum.closed

    @property
    def is_done(self):
        return self.state == _AssignmentStateEnum.done

    @property
    def state_name(self):
        if self.state == _AssignmentStateEnum.open:
            return 'submitting' if self.is_open else 'grading'
        return _AssignmentStateEnum(self.state).name

    def __to_json__(self):
        return {
            'id': self.id,
            'state': self.state_name,
            'open': self.is_open,
            'description': self.description,
            'created_at': self.created_at.isoformat(),
            'deadline': self.deadline.isoformat(),
            'name': self.name,
<<<<<<< HEAD
            'course_name': self.course.name,
            'course_id': self.course_id,
            'is_lti': self.lti_outcome_service_url is not None,
=======
            'course': self.course,
>>>>>>> 6ed5540c
        }

    def set_state(self, state):
        """Update the current state.

        You can update the state to hidden, done or open. A assignment can not
        be updated to 'submitting' or 'grading' as this is an assignment with
        state of 'open' and, respectively, a deadline before or after the
        current time.

        :param str state: The new state, can be 'hidden', 'done' or 'open'
        :rtype: None
        """
        if state == 'open':
            self.state = _AssignmentStateEnum.open
        elif state == 'hidden':
            self.state = _AssignmentStateEnum.hidden
        elif state == 'done':
            self.state = _AssignmentStateEnum.done
            if self.lti_outcome_service_url is not None:
                self._submit_grades()
        else:
            raise TypeError()

    def get_all_latest_submissions(self):
        sub = db.session.query(
            Work.user_id.label('user_id'),
            func.max(Work.created_at).label('max_date')).filter_by(
                assignment_id=self.id).group_by(Work.user_id).subquery('sub')
        return db.session.query(Work).join(
            sub,
            and_(sub.c.user_id == Work.user_id,
                 sub.c.max_date == Work.created_at)).filter(
                     Work.assignment_id == self.id).all()

    def get_rubric(self):
        """Get rubric.

        Returns the rubric corresponding to the current assignment.

        :rtype: [dict[str, str, [RubricItem, ...]], ...]
        """
        rubric_rows = db.session.query(RubricRow).filter_by(
            assignment_id=self.id).all()
        full_rubric = []
        for rubric_row in rubric_rows:
            rubric_items = db.session.query(RubricItem).filter_by(
                rubricrow=rubric_row).all()
            full_rubric.append({
                'header': rubric_row.header,
                'description': rubric_row.description,
                'items': rubric_items
            })

        return full_rubric


class Snippet(db.Model):
    __tablename__ = 'Snippet'
    id = db.Column('id', db.Integer, primary_key=True)
    key = db.Column('key', db.Unicode, nullable=False)
    value = db.Column('value', db.Unicode, nullable=False)
    user_id = db.Column('User_id', db.Integer, db.ForeignKey('User.id'))

    user = db.relationship('User', foreign_keys=user_id)

    @classmethod
    def get_all_snippets(cls, user):
        return cls.query.filter_by(user_id=user.id).all()

    def __to_json__(self):
        return {'key': self.key, 'value': self.value, 'id': self.id}


class RubricRow(db.Model):
    __tablename__ = 'RubricRow'
    id = db.Column('id', db.Integer, primary_key=True)
    assignment_id = db.Column('Assignment_id', db.Integer,
                              db.ForeignKey('Assignment.id'))
    header = db.Column('header', db.Unicode)
    description = db.Column('description', db.Unicode, default='')

    assignment = db.relationship('Assignment', foreign_keys=assignment_id)

    def __to_json__(self):
        return {
            'id': self.id,
            'assignment': self.assignment,
            'header': self.header,
            'description': self.description
        }


class RubricItem(db.Model):
    __tablename__ = 'RubricItem'
    id = db.Column('id', db.Integer, primary_key=True)
    rubricrow_id = db.Column('Rubricrow_id', db.Integer,
                             db.ForeignKey('RubricRow.id'))
    col = db.Column('col', db.Integer)
    description = db.Column('description', db.Unicode, default='')
    points = db.Column('points', db.Float)

    rubricrow = db.relationship('RubricRow', foreign_keys=rubricrow_id)

    def __to_json__(self):
        return {
            'id': self.id,
            'col': self.col,
            'description': self.description,
            'points': self.points,
        }<|MERGE_RESOLUTION|>--- conflicted
+++ resolved
@@ -417,12 +417,7 @@
 
     def passback_grade(self):
         from psef.lti import LTI
-<<<<<<< HEAD
         if self.assignment.lti_outcome_service_url is not None:
-=======
-        self._grade = new_grade
-        if self.assignment and self.assignment.course.lti_provider:
->>>>>>> 6ed5540c
             lti_provider = self.assignment.course.lti_provider
             return LTI.passback_grade(
                 lti_provider.key,
@@ -776,13 +771,8 @@
             'created_at': self.created_at.isoformat(),
             'deadline': self.deadline.isoformat(),
             'name': self.name,
-<<<<<<< HEAD
-            'course_name': self.course.name,
-            'course_id': self.course_id,
             'is_lti': self.lti_outcome_service_url is not None,
-=======
             'course': self.course,
->>>>>>> 6ed5540c
         }
 
     def set_state(self, state):
