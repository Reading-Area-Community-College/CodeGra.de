--- conflicted
+++ resolved
@@ -324,18 +324,15 @@
     assignments = db.relationship(
         "Assignment", back_populates="course", cascade='all,delete')
 
-<<<<<<< HEAD
     def __init__(self, name=None, lti_course_id=None, lti_provider=None):
         self.name = name
         self.lti_course_id = lti_course_id
         self.lti_provider = lti_provider
         for name, perms in CourseRole.get_default_course_roles().items():
             CourseRole(name=name, course=self, _permissions=perms)
-=======
+
     def __to_json__(self):
         return {'id': self.id, 'name': self.name}
-
->>>>>>> 0e37a5d7
 
 
 class Work(db.Model):
