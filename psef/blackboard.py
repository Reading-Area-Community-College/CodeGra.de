--- conflicted
+++ resolved
@@ -53,11 +53,7 @@
 
 
 FileInfo = namedtuple('SubmissionFileInfo', ['original_name', 'name'])
-<<<<<<< HEAD
-"""A namedtuple holding information about a specific file
-=======
 """A namedtuple holding information about a specific file.
->>>>>>> c3f76cb3
 
 .. py:attribute:: original_name
     The name provided by the user
@@ -68,16 +64,9 @@
 
 
 def parse_info_file(file):
-<<<<<<< HEAD
-    """Parses a blackboard gradebook .txt file
-
-    :param file: Path to the file
-    :type file: str
-=======
     """Parses a blackboard gradebook .txt file.
 
     :param str file: Path to the file
->>>>>>> c3f76cb3
     :returns: The parsed information
     :rtype: SubmissionInfo
     """
