--- conflicted
+++ resolved
@@ -301,18 +301,10 @@
 
 
 @api.route('/auto_tests/<int:auto_test_id>', methods=['GET'])
-<<<<<<< HEAD
 def get_auto_test(auto_test_id: int) -> ExtendedJSONResponse[models.AutoTest]:
-    test = get_or_404(models.AutoTest, auto_test_id)
-
-    return extended_jsonify(
-        test, use_extended=(models.AutoTestRun, models.AutoTest)
-=======
-def get_auto_test(auto_test_id: int) -> JSONResponse[models.AutoTest]:
     return extended_jsonify(
         get_or_404(models.AutoTest, auto_test_id),
-        use_extended=models.AutoTestRun
->>>>>>> fe1e719f
+        use_extended=(models.AutoTest, models.AutoTestRun)
     )
 
 
