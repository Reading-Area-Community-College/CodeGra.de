--- conflicted
+++ resolved
@@ -398,15 +398,9 @@
         else:
             state = 'new'
         opts['state'] = state
-<<<<<<< HEAD
-=======
-        dic = opts
-        dic['name'] = name
-        res.append(dic)
->>>>>>> 0e37a5d7
-
-    opts['name'] = name
-    res.append(opts)
+        opts['name'] = name
+        res.append(opts)
+
     return jsonify(sorted(res, key=lambda item: item['name']))
 
 
