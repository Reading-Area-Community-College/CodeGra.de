"""
This module defines all API routes with the main directory "files". These APIs
serve to upload and download temporary files which are not stored explicitly in
the database.
"""

import os
import threading

from flask import jsonify, request, send_from_directory
from flask_login import login_required
from werkzeug.datastructures import FileStorage

import psef.files
from psef import app

from . import api


@api.route("/files/", methods=['POST'])
@login_required
def post_file():
    """Temporarily store some data on the server.
<<<<<<< HEAD
    
=======

>>>>>>> c3f76cb3
    The posted data will be removed after 60 seconds.

    :returns: A response with the JSON serialized name of the file as content
              and return code 201
    :rtype: (flask.Response, int)

    :raises APIException: If the request is bigger than the maximum upload
                          size. (REQUEST_TOO_LARGE)
    :raises PermissionException: If there is no logged in user. (NOT_LOGGED_IN)
    """
    if (request.content_length and
            request.content_length > app.config['MAX_UPLOAD_SIZE']):
        raise APIException(
            'Uploaded file is too big.',
            'Request is bigger than maximum upload size of {}.'.format(
                app.config['MAX_UPLOAD_SIZE']), APICodes.REQUEST_TOO_LARGE,
            400)

    path, name = psef.files.random_file_path()

    FileStorage(request.stream).save(path)

    threading.Timer(60, lambda: os.remove(path))

    return jsonify(name), 201


@api.route('/files/<file_name>', methods=['GET'])
@login_required
def get_file(file_name):
    """Serve some specific file in the uploads folder.

    :raises PermissionException: If there is no logged in user. (NOT_LOGGED_IN)
    """
    name = request.args.get('name')

    return send_from_directory(
        app.config['UPLOAD_DIR'],
        file_name,
        attachment_filename=name if name else 'export',
        as_attachment=True)<|MERGE_RESOLUTION|>--- conflicted
+++ resolved
@@ -21,11 +21,7 @@
 @login_required
 def post_file():
     """Temporarily store some data on the server.
-<<<<<<< HEAD
-    
-=======
 
->>>>>>> c3f76cb3
     The posted data will be removed after 60 seconds.
 
     :returns: A response with the JSON serialized name of the file as content
