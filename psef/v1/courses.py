from flask import jsonify
from flask_login import login_required, current_user

import psef.auth as auth
import psef.models as models
from psef.errors import APICodes, APIException

from . import api


@api.route('/courses/<int:course_id>/assignments/', methods=['GET'])
def get_all_course_assignments(course_id):
    auth.ensure_permission('can_see_assignments', course_id)

    course = models.Course.query.get(course_id)
    if course is None:
        return APIException('Specified course not found',
                            'The course {} was not found'.format(course_id),
                            APICodes.OBJECT_ID_NOT_FOUND, 404)

<<<<<<< HEAD
    res = [assig.to_dict() for assig in course.assignments]
    res.sort(key=lambda item: item['deadline'])
    return jsonify(res)


@api.route('/courses/', methods=['GET'])
@login_required
def get_courses():
    """
    Return all courses of the current user.
    """
    return jsonify([{
        'name': c.course.name,
        'id': c.course.id,
        'role': c.name
    } for c in current_user.courses.values()])
=======
    return jsonify(sorted(course.assignments, key=lambda item: item.deadline))
>>>>>>> eae81d8e
<|MERGE_RESOLUTION|>--- conflicted
+++ resolved
@@ -18,10 +18,7 @@
                             'The course {} was not found'.format(course_id),
                             APICodes.OBJECT_ID_NOT_FOUND, 404)
 
-<<<<<<< HEAD
-    res = [assig.to_dict() for assig in course.assignments]
-    res.sort(key=lambda item: item['deadline'])
-    return jsonify(res)
+    return jsonify(sorted(course.assignments, key=lambda item: item.deadline))
 
 
 @api.route('/courses/', methods=['GET'])
@@ -34,7 +31,4 @@
         'name': c.course.name,
         'id': c.course.id,
         'role': c.name
-    } for c in current_user.courses.values()])
-=======
-    return jsonify(sorted(course.assignments, key=lambda item: item.deadline))
->>>>>>> eae81d8e
+    } for c in current_user.courses.values()])