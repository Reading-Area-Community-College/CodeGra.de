--- conflicted
+++ resolved
@@ -1,16 +1,9 @@
 #!/usr/bin/env python3
-<<<<<<< HEAD
-from flask import jsonify, request, session, make_response
+from flask import jsonify, request
 from flask_login import login_user, logout_user, current_user, login_required
-
-import psef.auth as auth
-=======
-from flask import jsonify, request, make_response
-from flask_login import UserMixin, login_user, logout_user, current_user
 
 import psef.auth as auth
 import psef.files
->>>>>>> b4c55059
 import psef.models as models
 from psef import db, app
 from psef.errors import APICodes, APIException
@@ -23,13 +16,8 @@
     code = db.session.query(models.File).filter(  # NOQA: F841
         models.File.id == id).first()
     line_feedback = {}
-<<<<<<< HEAD
-    for comment in db.session.query(models.Comment).filter(
-            models.Comment.file_id == id):
-=======
     for comment in db.session.query(models.Comment).filter_by(
             file_id=file_id).all():
->>>>>>> b4c55059
         line_feedback[str(comment.line)] = comment.comment
     print(line_feedback)
 
@@ -45,11 +33,7 @@
 def put_comment(id, line):
     content = request.get_json()
 
-<<<<<<< HEAD
-    comment = db.session.query(models.Comment).filter(
-=======
     comment = db.session.query(models.Comment).filter_by(
->>>>>>> b4c55059
         models.Comment.file_id == id, models.Comment.line == line).first()
     if not comment:
         # TODO: User id 0 for now, change later on
@@ -142,40 +126,32 @@
         return ('', 204)
 
 
-
-
 @app.route("/api/v1/login", methods=["POST"])
 def login():
-<<<<<<< HEAD
     data = request.get_json()
 
     if 'email' not in data or 'password' not in data:
         raise APIException('Email and passwords are required fields',
                            'Email or password was missing from the request',
                            APICodes.MISSING_REQUIRED_PARAM, 400)
-=======
-    class User(UserMixin):
-        def __init__(self, id):
-            self.id = id
->>>>>>> b4c55059
 
     user = db.session.query(models.User).filter_by(email=data['email']).first()
 
     # TODO: Use bcrypt password validation (as soon as we got that)
     # TODO: Return error whether user or password is wrong
     if user is None or user.password != data['password']:
-        raise APIException(
-            'The supplied email or password is wrong.',
-            ('The user with email {} does not exist ' +
-             'or has a different password').format(data['email']),
-            APICodes.LOGIN_FAILURE, 400)
+        raise APIException('The supplied email or password is wrong.', (
+            'The user with email {} does not exist ' +
+            'or has a different password').format(data['email']),
+                           APICodes.LOGIN_FAILURE, 400)
 
     if not login_user(user, remember=True):
         raise APIException('User is not active', (
             'The user with id "{}" is not active any more').format(user.id),
-            APICodes.INACTIVE_USER, 403)
+                           APICodes.INACTIVE_USER, 403)
 
     return me()
+
 
 @app.route("/api/v1/login", methods=["GET"])
 @login_required
@@ -190,10 +166,7 @@
 @app.route("/api/v1/logout", methods=["POST"])
 def logout():
     logout_user()
-<<<<<<< HEAD
     return '', 204
-=======
-    return jsonify({"success": True})
 
 
 @app.route("/api/v1/assignments/<int:assignment_id>/work", methods=['POST'])
@@ -213,7 +186,7 @@
         raise APIException('Uploaded files are too big.', (
             'Request is bigger than maximum ' +
             'upload size of {}.').format(app.config['MAX_UPLOAD_SIZE']),
-            APICodes.REQUEST_TOO_LARGE, 400)
+                           APICodes.REQUEST_TOO_LARGE, 400)
 
     if len(request.files) == 0:
         raise APIException("No file in HTTP request.",
@@ -250,5 +223,4 @@
 
     db.session.commit()
 
-    return ('', 204)
->>>>>>> b4c55059
+    return ('', 204)