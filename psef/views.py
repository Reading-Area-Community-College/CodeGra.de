#!/usr/bin/env python3
import os

from flask import after_this_request, jsonify, request, send_file

import psef.auth as auth
import psef.files
import psef.models as models
from flask_login import current_user, login_required, login_user, logout_user
from psef import app, db
from psef.errors import APICodes, APIException


@app.route("/api/v1/code/<int:file_id>", methods=['GET'])
def get_code(file_id):
<<<<<<< HEAD
    code = db.session.query(models.File).get(file_id)
    if code is None:
        raise APIException(
            'File not found',
            'The file with id {} was not found'.format(file_id),
            APICodes.OBJECT_ID_NOT_FOUND, 404)

    if (code.work.user.id != current_user.id):
        auth.ensure_permission('can_view_files', code.work.assignment.course.id)
    else:
        auth.ensure_permission('can_view_own_files', code.work.assignment.course.id)

=======
    code = db.session.query(models.File).filter(  # NOQA: F841
        models.File.id == file_id).first()
>>>>>>> 09210d85
    line_feedback = {}
    for comment in db.session.query(models.Comment).filter_by(
            file_id=file_id).all():
        line_feedback[str(comment.line)] = comment.comment

    # TODO: Return JSON following API
    return jsonify(
        lang=code.extension,
        code=psef.files.get_file_contents(code),
        feedback=line_feedback)


@app.route("/api/v1/code/<int:id>/comments/<int:line>", methods=['PUT'])
def put_comment(id, line):
    """
    Create or change a single line comment of a code file 
    """
    content = request.get_json()

    comment = db.session.query(models.Comment).filter(
        models.Comment.file_id == id, models.Comment.line == line).one_or_zero()
    if not comment:
        file = db.session.query(models.File).get(id)
        auth.ensure_permission('can_grade_work', file.work.assignment.course.id)
        db.session.add(
            models.Comment(
                file_id=id, user_id=current_user.id, line=line, comment=content['comment']))
    else:
        auth.ensure_permission('can_grade_work', comment.file.work.assignment.course.id)
        comment.comment = content['comment']

    db.session.commit()

    return ('', 204)


@app.route("/api/v1/code/<int:id>/comments/<int:line>", methods=['DELETE'])
def remove_comment(id, line):
    """
    Removes the comment on line X if the request is valid.

    Raises APIException:
        - If no comment on line X was found
    """
    comment = db.session.query(models.Comment).filter(
        models.Comment.file_id == id, models.Comment.line == line).one_or_zero()

    if comment:
        auth.ensure_permission('can_grade_work', comment.file.work.assignment.course.id)
        db.session.delete(comment)
        db.session.commit()
    else:
        raise APIException('Feedback comment not found',
                           'The comment on line {} was not found'.format(line),
                           APICodes.OBJECT_ID_NOT_FOUND, 404)
    return ('', 204)


@app.route("/api/v1/submissions/<int:submission_id>/files/", methods=['GET'])
def get_dir_contents(submission_id):
    """
    Return the object containing all the files of submission X

    Raises APIException:
        - If there are no files to be returned
        - If the submission id does not match the work id
        - If the file with code {} is not a directory
    """
    work = models.Work.query.get(submission_id)
    if work is None:
        raise APIException(
            'Submission not found',
            'The submission with code {} was not found'.format(submission_id),
            APICodes.OBJECT_ID_NOT_FOUND, 404)

    if (work.user.id != current_user.id):
        auth.ensure_permission('can_view_files', work.assignment.course.id)
    else:
        auth.ensure_permission('can_view_own_files', work.assignment.course.id)

    file_id = request.args.get('file_id')
    if file_id:
        file = models.File.query.get(file_id)
        if file is None:
            raise APIException(
                'File not found',
                'The file with code {} was not found'.format(file_id),
                APICodes.OBJECT_ID_NOT_FOUND, 404)
        if (file.work.id != submission_id):
            raise APIException(
                'Incorrect URL',
                'The identifiers in the URL do no match those related to the '
                'file with code {}'.format(file.id), APICodes.INVALID_URL, 400)
    else:
        file = models.File.query.filter(models.File.work_id == submission_id,
                                        models.File.parent_id == None).one()

    if not file.is_directory:
        raise APIException(
            'File is not a directory',
            'The file with code {} is not a directory'.format(file.id),
            APICodes.OBJECT_WRONG_TYPE, 400)

    dir_contents = jsonify(file.list_contents())

    return (dir_contents, 200)


@app.route("/api/v1/assignments/", methods=['GET'])
@login_required
def get_student_assignments():
    """
    Get all the student assignments that the current user can see.
    """
    perm = models.Permission.query.filter_by(
        name='can_see_assignments').first()
    courses = []
    for course_role in current_user.courses.values():
        if course_role.has_permission(perm):
            courses.append(course_role.course_id)
    if courses:
        return jsonify([{
            'id': assignment.id,
            'name': assignment.name,
            'course_name': assignment.course.name,
            'course_id': assignment.course_id,
        }
                        for assignment in models.Assignment.query.filter(
                            models.Assignment.course_id.in_(courses)).all()])
    else:
        return jsonify([])


@app.route("/api/v1/assignments/<int:assignment_id>", methods=['GET'])
def get_assignment(assignment_id):
    """
    Return student assignment X if the user permission is valid.
    """
    assignment = models.Assignment.query.get(assignment_id)
    auth.ensure_permission('can_see_assignments', assignment.course_id)
    return jsonify({
        'name': assignment.name,
        'description': assignment.description,
        'course_name': assignment.course.name,
        'course_id': assignment.course_id,
    })


@app.route(
    '/api/v1/assignments/<int:assignment_id>/submissions/', methods=['GET'])
def get_all_works_for_assignment(assignment_id):
    """
    Return all works for assignment X if the user permission is valid.
    """
    assignment = models.Assignment.query.get(assignment_id)
    if current_user.has_permission(
            'can_see_others_work', course_id=assignment.course_id):
        obj = models.Work.query.filter_by(assignment_id=assignment_id)
    else:
        auth.ensure_permission(
            'can_see_own_work', course_id=assignment.course_id)
        obj = models.Work.query.filter_by(
            assignment_id=assignment_id, user_id=current_user.id)
    res = obj.order_by(models.Work.created_at.desc()).all()

    if 'csv' in request.args:
        headers = [
            'id', 'user_name', 'user_id', 'state', 'edit', 'grade', 'comment',
            'created_at'
        ]
        file = psef.files.create_csv_from_rows([headers] + [[
            work.id, work.user.name if work.user else "Unknown", work.user_id,
            work.state, work.grade, work.comment,
            work.created_at.strftime("%d-%m-%Y %H:%M")
        ] for work in res])

        @after_this_request
        def remove_file(response):
            os.remove(file)
            return response

        return send_file(
            file, attachment_filename=request.args['csv'], as_attachment=True)

    return jsonify([{
        'id': work.id,
        'user_name': work.user.name if work.user else "Unknown",
        'user_id': work.user_id,
        'state': work.state,
        'edit': work.edit,
        'grade': work.grade,
        'comment': work.comment,
        'created_at': work.created_at.strftime("%d-%m-%Y %H:%M"),
    } for work in res])


@app.route("/api/v1/submissions/<int:submission_id>", methods=['GET'])
def get_submission(submission_id):
    """
    Return submission X if the user permission is valid.

    Raises APIException:
        - If submission X was not found
    """
    work = db.session.query(models.Work).get(submission_id)
    auth.ensure_permission('can_grade_work', work.assignment.course.id)

    if work and work.is_graded:
        return jsonify({
            'id': work.id,
            'user_id': work.user_id,
            'state': work.state,
            'edit': work.edit,
            'grade': work.grade,
            'comment': work.comment,
            'created_at': work.created_at,
        })
    else:
        raise APIException(
            'Work submission not found',
            'The submission with code {} was not found'.format(submission_id),
            APICodes.OBJECT_ID_NOT_FOUND, 404)


@app.route("/api/v1/submissions/<int:submission_id>", methods=['PATCH'])
def patch_submission(submission_id):
    """
    Update submission X if it already exists and if the user permission is valid.

    Raises APIException:
        - If submission X was not found
        - request file does not contain grade and/or feedback
        - request file grade is not a float
    """    
    work = db.session.query(models.Work).get(submission_id)
    content = request.get_json()

    if not work:
        raise APIException(
            'Submission not found',
            'The submission with code {} was not found'.format(submission_id),
            APICodes.OBJECT_ID_NOT_FOUND, 404)

    auth.ensure_permission('can_grade_work', work.assignment.course.id)
    if 'grade' not in content or 'feedback' not in content:
        raise APIException('Grade or feedback not provided',
                           'Grade and or feedback fields missing in sent JSON',
                           APICodes.MISSING_REQUIRED_PARAM, 400)

    if not isinstance(content['grade'], float):
        try:
            content['grade'] = float(content['grade'])
        except ValueError:
            raise APIException(
                'Grade submitted not a number',
                'Grade for work with id {} not a number'.format(submission_id),
                APICodes.INVALID_PARAM, 400)

    work.grade = content['grade']
    work.comment = content['feedback']
    work.state = 'done'
    db.session.commit()
    return ('', 204)


@app.route("/api/v1/login", methods=["POST"])
def login():
    """
    Login a user if the request is valid. 

    Raises APIException:
        - request file does not contain email and/or password
        - request file contains invalid login credentials
        - request file contains inactive login credentials
    """  
    data = request.get_json()

    if 'email' not in data or 'password' not in data:
        raise APIException('Email and passwords are required fields',
                           'Email or password was missing from the request',
                           APICodes.MISSING_REQUIRED_PARAM, 400)

    user = db.session.query(models.User).filter_by(email=data['email']).first()

    # TODO: Use bcrypt password validation (as soon as we got that)
    # TODO: Return error whether user or password is wrong
    if user is None or user.password != data['password']:
        raise APIException(
            'The supplied email or password is wrong.',
            ('The user with email {} does not exist ' +
             'or has a different password').format(data['email']),
            APICodes.LOGIN_FAILURE, 400)

    if not login_user(user, remember=True):
        raise APIException(
            'User is not active',
            ('The user with id "{}" is not active any more').format(user.id),
            APICodes.INACTIVE_USER, 403)

    return me()


@app.route("/api/v1/login", methods=["GET"])
@login_required
def me():
    return jsonify({
        "id": current_user.id,
        "name": current_user.name,
        "email": current_user.email
    }), 200


@app.route("/api/v1/logout", methods=["POST"])
def logout():
    logout_user()
    return '', 204


@app.route(
    "/api/v1/assignments/<int:assignment_id>/submission", methods=['POST'])
def upload_work(assignment_id):
    """
    Saves the work on the server if the request is valid.

    For a request to be valid there needs to be:
        - at least one file starting with key 'file' in the request files
        - all files must be named
    """

    files = []

    if (request.content_length and
            request.content_length > app.config['MAX_UPLOAD_SIZE']):
        raise APIException(
            'Uploaded files are too big.',
            ('Request is bigger than maximum ' +
             'upload size of {}.').format(app.config['MAX_UPLOAD_SIZE']),
            APICodes.REQUEST_TOO_LARGE, 400)

    if len(request.files) == 0:
        raise APIException("No file in HTTP request.",
                           "There was no file in the HTTP request.",
                           APICodes.MISSING_REQUIRED_PARAM, 400)

    for key, file in request.files.items():
        if not key.startswith('file'):
            raise APIException('The parameter name should start with "file".',
                               'Expected ^file.*$ got {}.'.format(key),
                               APICodes.INVALID_PARAM, 400)

        if file.filename == '':
            raise APIException('The filename should not be empty.',
                               'Got an empty filename for key {}'.format(key),
                               APICodes.INVALID_PARAM, 400)

        files.append(file)

    assignment = models.Assignment.query.get(assignment_id)
    if assignment is None:
        raise APIException(
            'Assignment not found',
            'The assignment with code {} was not found'.format(assignment_id),
            APICodes.OBJECT_ID_NOT_FOUND, 404)

    auth.ensure_permission('can_submit_own_work', assignment.course.id)

    work = models.Work(assignment_id=assignment_id, user_id=current_user.id)
    db.session.add(work)

    tree = psef.files.process_files(files)
    work.add_file_tree(db.session, tree)

    db.session.commit()

    return (jsonify({'id': work.id}), 201)


@app.route('/api/v1/permissions/', methods=['GET'])
@login_required
def get_permissions():
    if 'course_id' in request.args:
        try:
            course_id = int(request.args['course_id'])
        except ValueError:
            raise APIException(
                'The specified course id was invalid',
                'The course id should be a number but '
                '{} is not a number'.format(request.args['course_id']),
                APICodes.INVALID_PARAM, 400)
    else:
        course_id = None

    if 'permission' in request.args:
        perm = request.args['permission']
        try:
            return jsonify(current_user.has_permission(perm, course_id))
        except KeyError:
            raise APIException('The specified permission does not exist',
                               'The permission '
                               '"{}" is not real permission'.format(perm),
                               APICodes.OBJECT_NOT_FOUND, 404)
    else:
        return jsonify(current_user.get_all_permissions(course_id=course_id))


@app.route('/api/v1/snippets/', methods=['GET'])
@auth.permission_required('can_use_snippets')
def get_snippets():
    res = models.Snippet.get_all_snippets(current_user)
    return jsonify([r.to_dict() for r in res])


@app.route('/api/v1/snippet', methods=['PUT'])
@auth.permission_required('can_use_snippets')
def add_snippet():
    content = request.get_json()
    if 'key' not in content or 'value' not in content:
        raise APIException(
            'Not all required keys were in content',
            'The given content ({}) does  not contain "key" and "value"'.
            format(content), APICodes.MISSING_REQUIRED_PARAM, 400)

    snippet = models.Snippet.query.filter_by(
        user_id=current_user.id, key=content['key']).first()
    if snippet is None:
        db.session.add(
            models.Snippet(
                key=content['key'], value=content['value'], user=current_user))
    else:
        snippet.value = content['value']
    db.session.commit()

    return '', 204


@app.route('/api/v1/snippets/<int:snippet_id>', methods=['DELETE'])
@auth.permission_required('can_use_snippets')
def delete_snippets(snippet_id):
    snip = models.Snippet.query.get(snippet_id)
    if snip is None:
        raise APIException(
            'The specified snippet does not exits',
            'The snipped with id "{}" does not exist'.format(snippet_id),
            APICodes.OBJECT_ID_NOT_FOUND, 404)
    elif snip.user_id != current_user.id:
        raise APIException(
            'The given snippet is not your snippet',
            'The snippet "{}" does not belong to user "{}"'.format(
                snip.id, current_user.id), APICodes.INCORRECT_PERMISSION, 403)
    else:
        db.session.delete(snip)
        db.session.commit()
        return '', 204
    pass<|MERGE_RESOLUTION|>--- conflicted
+++ resolved
@@ -13,7 +13,6 @@
 
 @app.route("/api/v1/code/<int:file_id>", methods=['GET'])
 def get_code(file_id):
-<<<<<<< HEAD
     code = db.session.query(models.File).get(file_id)
     if code is None:
         raise APIException(
@@ -26,10 +25,6 @@
     else:
         auth.ensure_permission('can_view_own_files', code.work.assignment.course.id)
 
-=======
-    code = db.session.query(models.File).filter(  # NOQA: F841
-        models.File.id == file_id).first()
->>>>>>> 09210d85
     line_feedback = {}
     for comment in db.session.query(models.Comment).filter_by(
             file_id=file_id).all():
@@ -44,9 +39,6 @@
 
 @app.route("/api/v1/code/<int:id>/comments/<int:line>", methods=['PUT'])
 def put_comment(id, line):
-    """
-    Create or change a single line comment of a code file 
-    """
     content = request.get_json()
 
     comment = db.session.query(models.Comment).filter(
@@ -68,12 +60,6 @@
 
 @app.route("/api/v1/code/<int:id>/comments/<int:line>", methods=['DELETE'])
 def remove_comment(id, line):
-    """
-    Removes the comment on line X if the request is valid.
-
-    Raises APIException:
-        - If no comment on line X was found
-    """
     comment = db.session.query(models.Comment).filter(
         models.Comment.file_id == id, models.Comment.line == line).one_or_zero()
 
@@ -90,14 +76,6 @@
 
 @app.route("/api/v1/submissions/<int:submission_id>/files/", methods=['GET'])
 def get_dir_contents(submission_id):
-    """
-    Return the object containing all the files of submission X
-
-    Raises APIException:
-        - If there are no files to be returned
-        - If the submission id does not match the work id
-        - If the file with code {} is not a directory
-    """
     work = models.Work.query.get(submission_id)
     if work is None:
         raise APIException(
@@ -141,9 +119,6 @@
 @app.route("/api/v1/assignments/", methods=['GET'])
 @login_required
 def get_student_assignments():
-    """
-    Get all the student assignments that the current user can see.
-    """
     perm = models.Permission.query.filter_by(
         name='can_see_assignments').first()
     courses = []
@@ -165,9 +140,6 @@
 
 @app.route("/api/v1/assignments/<int:assignment_id>", methods=['GET'])
 def get_assignment(assignment_id):
-    """
-    Return student assignment X if the user permission is valid.
-    """
     assignment = models.Assignment.query.get(assignment_id)
     auth.ensure_permission('can_see_assignments', assignment.course_id)
     return jsonify({
@@ -181,9 +153,6 @@
 @app.route(
     '/api/v1/assignments/<int:assignment_id>/submissions/', methods=['GET'])
 def get_all_works_for_assignment(assignment_id):
-    """
-    Return all works for assignment X if the user permission is valid.
-    """
     assignment = models.Assignment.query.get(assignment_id)
     if current_user.has_permission(
             'can_see_others_work', course_id=assignment.course_id):
@@ -228,12 +197,6 @@
 
 @app.route("/api/v1/submissions/<int:submission_id>", methods=['GET'])
 def get_submission(submission_id):
-    """
-    Return submission X if the user permission is valid.
-
-    Raises APIException:
-        - If submission X was not found
-    """
     work = db.session.query(models.Work).get(submission_id)
     auth.ensure_permission('can_grade_work', work.assignment.course.id)
 
@@ -256,14 +219,6 @@
 
 @app.route("/api/v1/submissions/<int:submission_id>", methods=['PATCH'])
 def patch_submission(submission_id):
-    """
-    Update submission X if it already exists and if the user permission is valid.
-
-    Raises APIException:
-        - If submission X was not found
-        - request file does not contain grade and/or feedback
-        - request file grade is not a float
-    """    
     work = db.session.query(models.Work).get(submission_id)
     content = request.get_json()
 
@@ -297,14 +252,6 @@
 
 @app.route("/api/v1/login", methods=["POST"])
 def login():
-    """
-    Login a user if the request is valid. 
-
-    Raises APIException:
-        - request file does not contain email and/or password
-        - request file contains invalid login credentials
-        - request file contains inactive login credentials
-    """  
     data = request.get_json()
 
     if 'email' not in data or 'password' not in data:
