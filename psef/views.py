#!/usr/bin/env python3
<<<<<<< HEAD
from flask import jsonify
=======
from psef import app
from flask import jsonify, request, make_response
>>>>>>> 0961876e

from psef import app


@app.route("/api/v1/code/<id>")
def get_code(id):
    if id == "0":
        return jsonify({
            "lang": "python",
            "code": "def id0func0():\n\treturn 0\n\n\ndef id0func1():\n\t" +
                    "return 1",
            "feedback": {
                "0": "wtf",
            }
        })
    else:
        return jsonify({
            "lang": "c",
            "code": "void\nsome_func(void) {}\n\nvoid other_func(int x)" +
                    "{\n\treturn 2 * x;\n}",
            "feedback": {
                "1": "slechte naam voor functie",
                "3": "niet veel beter..."
            }
        })


@app.route("/api/v1/dir/<path>")
def get_dir_contents(path):
    return jsonify(dir_contents(path))


def dir_contents(path):
    return {
        "name": path,
        "entries": [
            {
                "name": "a",
                "entries": [
                    {"name": "a_1", "id": 0, },
                    {"name": "a_2", "id": 1, },
                    {
                        "name": "a_3",
                        "entries": [
                            {"name": "a_3_1", "id": 2},
                        ],
                    },
                ],
            },
            {"name": "b", "id": 3},
            {"name": "c", "id": 4},
            {"name": "d", "id": 5},
        ]
    }


@app.route("/api/v1/submission/<submission_id>")
def get_submission(submission_id):
    return jsonify({
        "title": "Assignment 1",
        "fileTree": dir_contents("abc"),
    })


@app.route("/api/v1/submission/<submission_id>/general-feedback",
           methods=['GET', 'PUT'])
def get_general_feedback(submission_id):
    if request.method == 'GET':
        if id == 0:
            return jsonify({
                "grade": 8.5,
                "feedback": "test feedback voor id nul"
            })
        else:
            return jsonify({
                "grade": 6.5,
                "feedback": "test feedback"
            })
    elif request.method == 'PUT':
        content = request.get_json()

        # Here you should connect to the database
        print(content)

        resp = make_response("grade and feedback submitted", 204)
        return resp<|MERGE_RESOLUTION|>--- conflicted
+++ resolved
@@ -1,10 +1,6 @@
 #!/usr/bin/env python3
-<<<<<<< HEAD
-from flask import jsonify
-=======
 from psef import app
 from flask import jsonify, request, make_response
->>>>>>> 0961876e
 
 from psef import app
 
