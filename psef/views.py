#!/usr/bin/env python3
from flask import jsonify, request, make_response
from flask_login import UserMixin, login_user, logout_user, current_user

<<<<<<< HEAD
import psef.auth as auth
import psef.files
import psef.models as models
from psef import db, app
from psef.errors import APICodes, APIException
from psef.models import *
=======
import psef.models as models
from psef import db, app
from psef.errors import APICodes, APIException
>>>>>>> 9f958af2


@app.route("/api/v1/code/<int:id>")
def get_code(file_id):
    # Code not used yet:
<<<<<<< HEAD

    code = db.session.query(models.File).filter(  # NOQA: F841
        models.File.id == id).first()
    line_feedback = {}
    for comment in db.session.query(models.Comment).filter(
            models.Comment.file_id == id):
=======
    code = db.session.query(models.File).get(file_id)
    line_feedback = {}
    for comment in db.session.query(models.Comment).filter_by(
            file_id=file_id).all():
>>>>>>> 9f958af2
        line_feedback[str(comment.line)] = comment.comment
    print(line_feedback)

    # TODO: Return JSON following API
    return jsonify(
        lang="python",
        code="def id0func0():\n\treturn 0\n\n\n" +
        "def id0func1():\n\t return 1",
        feedback=line_feedback)


@app.route("/api/v1/code/<int:id>/comment/<int:line>", methods=['PUT'])
def put_comment(id, line):
    content = request.get_json()

<<<<<<< HEAD
    comment = db.session.query(models.Comment).filter(
=======
    comment = db.session.query(models.Comment).filter_by(
>>>>>>> 9f958af2
        models.Comment.file_id == id, models.Comment.line == line).first()
    if not comment:
        # TODO: User id 0 for now, change later on
        db.session.add(
            models.Comment(
                file_id=id, user_id=0, line=line, comment=content['comment']))
    else:
        comment.comment = content['comment']
<<<<<<< HEAD

    db.session.commit()

=======

    db.session.commit()

>>>>>>> 9f958af2
    return ('', 204)


@app.route("/api/v1/dir/<path>")
def get_dir_contents(path):
    return jsonify(dir_contents(path))


def dir_contents(path):
    return {
        "name":
        path,
        "entries": [
            {
                "name":
                "a",
                "entries": [
                    {
                        "name": "a_1",
                        "id": 0,
                    },
                    {
                        "name": "a_2",
                        "id": 1,
                    },
                    {
                        "name": "a_3",
                        "entries": [
                            {
                                "name": "a_3_1",
                                "id": 2
                            },
                        ],
                    },
                ],
            },
            {
                "name": "b",
                "id": 3
            },
            {
                "name": "c",
                "id": 4
            },
            {
                "name": "d",
                "id": 5
            },
        ]
    }


@app.route("/api/v1/submission/<submission_id>")
def get_submission(submission_id):
    return jsonify({
        "title": "Assignment 1",
        "fileTree": dir_contents("abc"),
    })


@app.route(
    "/api/v1/submission/<submission_id>/general-feedback",
    methods=['GET', 'PUT'])
def get_general_feedback(submission_id):
    if request.method == 'GET':
        if id == 0:
            return jsonify({
                "grade": 8.5,
                "feedback": "test feedback voor id nul"
            })
        else:
            return jsonify({"grade": 6.5, "feedback": "test feedback"})
    elif request.method == 'PUT':
        content = request.get_json()

        # Here you should connect to the database
        print(content)

        return ('', 204)



@app.route("/api/v1/login", methods=["POST"])
def login():
    class User(UserMixin):
        def __init__(self, id):
            self.id = id

    data = request.get_json()

    # TODO: Some authentication here
    # TODO: Get integer user id from email
    user = User(1)

    login_user(user)
    return jsonify({
        "success": True,
        "id": 1,
        "name": data["email"].partition("@")[0]
    })


@app.route("/api/v1/logout", methods=["POST"])
def logout():
    logout_user()
<<<<<<< HEAD
    return jsonify({"success": True})


@app.route("/api/v1/assignments/<int:assignment_id>/work", methods=['POST'])
def upload_work(assignment_id):
    """
    Saves the work on the server if the request is valid.

    For a request to be valid there needs to be:
        - at least one file starting with key 'file' in the request files
        - all files must be named
    """

    files = []

    if (request.content_length and
            request.content_length > app.config['MAX_UPLOAD_SIZE']):
        raise APIException('Uploaded files are too big.', (
            'Request is bigger than maximum ' +
            'upload size of {}.').format(app.config['MAX_UPLOAD_SIZE']),
            APICodes.REQUEST_TOO_LARGE, 400)

    if len(request.files) == 0:
        raise APIException("No file in HTTP request.",
                           "There was no file in the HTTP request.",
                           APICodes.MISSING_REQUIRED_PARAM, 400)

    for key, file in request.files.items():
        if not key.startswith('file'):
            raise APIException('The parameter name should start with "file".',
                               'Expected ^file.*$ got {}.'.format(key),
                               APICodes.INVALID_PARAM, 400)

        if file.filename == '':
            raise APIException('The filename should not be empty.',
                               'Got an empty filename for key {}'.format(key),
                               APICodes.INVALID_PARAM, 400)

        files.append(file)

    assignment = models.Assignment.query.get(assignment_id)
    if assignment is None:
        raise APIException(
            'Assignment not found',
            'The assignment with code {} was not found'.format(assignment_id),
            APICodes.OBJECT_ID_NOT_FOUND, 404)

    auth.ensure_permission('can_submit_own_work', assignment.course.id)

    work = models.Work(assignment_id=assignment_id, user_id=0)
    db.session.add(work)

    tree = psef.files.process_files(files)
    work.add_file_tree(db, tree)

    db.session.commit()

    return ('', 204)
=======
    return jsonify({"success": True})
>>>>>>> 9f958af2
<|MERGE_RESOLUTION|>--- conflicted
+++ resolved
@@ -2,36 +2,22 @@
 from flask import jsonify, request, make_response
 from flask_login import UserMixin, login_user, logout_user, current_user
 
-<<<<<<< HEAD
 import psef.auth as auth
 import psef.files
 import psef.models as models
 from psef import db, app
 from psef.errors import APICodes, APIException
-from psef.models import *
-=======
-import psef.models as models
-from psef import db, app
-from psef.errors import APICodes, APIException
->>>>>>> 9f958af2
 
 
 @app.route("/api/v1/code/<int:id>")
 def get_code(file_id):
     # Code not used yet:
-<<<<<<< HEAD
 
     code = db.session.query(models.File).filter(  # NOQA: F841
         models.File.id == id).first()
     line_feedback = {}
-    for comment in db.session.query(models.Comment).filter(
-            models.Comment.file_id == id):
-=======
-    code = db.session.query(models.File).get(file_id)
-    line_feedback = {}
     for comment in db.session.query(models.Comment).filter_by(
             file_id=file_id).all():
->>>>>>> 9f958af2
         line_feedback[str(comment.line)] = comment.comment
     print(line_feedback)
 
@@ -47,11 +33,7 @@
 def put_comment(id, line):
     content = request.get_json()
 
-<<<<<<< HEAD
-    comment = db.session.query(models.Comment).filter(
-=======
     comment = db.session.query(models.Comment).filter_by(
->>>>>>> 9f958af2
         models.Comment.file_id == id, models.Comment.line == line).first()
     if not comment:
         # TODO: User id 0 for now, change later on
@@ -60,15 +42,9 @@
                 file_id=id, user_id=0, line=line, comment=content['comment']))
     else:
         comment.comment = content['comment']
-<<<<<<< HEAD
 
     db.session.commit()
 
-=======
-
-    db.session.commit()
-
->>>>>>> 9f958af2
     return ('', 204)
 
 
@@ -174,7 +150,6 @@
 @app.route("/api/v1/logout", methods=["POST"])
 def logout():
     logout_user()
-<<<<<<< HEAD
     return jsonify({"success": True})
 
 
@@ -232,7 +207,4 @@
 
     db.session.commit()
 
-    return ('', 204)
-=======
-    return jsonify({"success": True})
->>>>>>> 9f958af2
+    return ('', 204)