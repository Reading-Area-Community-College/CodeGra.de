--- conflicted
+++ resolved
@@ -6,12 +6,7 @@
 
 
 class _CustomJSONEncoder(json.JSONEncoder):
-<<<<<<< HEAD
-    """
-    This JSON encoder is used to enable the serialization JSON of custom
-=======
     """This JSON encoder is used to enable the JSON serialization of custom
->>>>>>> c3f76cb3
     classes.
 
     Classes can define their serialization by implementing a __to_json__
