from enum import IntEnum, unique

from flask import jsonify

from psef import app


@unique
class APICodes(IntEnum):
<<<<<<< HEAD
    """
    Internal API codes that are used in APIExceptions.
=======
    """Internal API codes that are used by :class:`APIException` objects.
>>>>>>> c3f76cb3
    """
    INCORRECT_PERMISSION = 0
    NOT_LOGGED_IN = 1
    OBJECT_ID_NOT_FOUND = 2
    OBJECT_WRONG_TYPE = 3
    MISSING_REQUIRED_PARAM = 4
    INVALID_PARAM = 5
    REQUEST_TOO_LARGE = 6
    LOGIN_FAILURE = 7
    INACTIVE_USER = 8
    INVALID_URL = 9
    OBJECT_NOT_FOUND = 10
    BLOCKED_ASSIGNMENT = 11
    INVALID_CREDENTIALS = 12
    INVALID_STATE = 13
    INVALID_OAUTH_REQUEST = 14


class APIException(Exception):
    """The exception to use if an API call failed.
    """

    def __init__(self, message, description, api_code, status_code, **rest):
        """
        :param str message: The user friendly message to display.
        :param str description: The description used for debugging.
        :param int api_code: The error code in the API, should be a constant
                             from this class.
        :param int status_code: The Http status code to use, should not be 2xx.
        :param rest: All the other fields to return in the JSON object.
        """
        super(APIException, self).__init__()
        self.status_code = status_code
        self.api_code = api_code
        self.description = description
        self.message = message
        self.rest = rest

    def __to_json__(self):
        """Creates a JSON serializable representation of this object.

        :returns: This APIException instance as a dictionary.
        :rtype: dict
        """
        ret = self.rest
        ret['message'] = self.message
        ret['description'] = self.description
        ret['code'] = self.api_code
        return ret


@app.errorhandler(APIException)
def handle_api_error(error):
<<<<<<< HEAD
    """Handle the an API exception by converting the error to a JSON object.

    :param ApiException error: The error that occured
    :rtype: Response
=======
    """Handle an :class:`APIException` by converting it to a
    :class:`flask.Response`.

    :param ApiException error: The error that occurred
    :returns: A response with the JSON serialized error as content.
    :rtype: flask.Response
>>>>>>> c3f76cb3
    """
    response = jsonify(error)
    response.status_code = error.status_code
    return response<|MERGE_RESOLUTION|>--- conflicted
+++ resolved
@@ -7,12 +7,7 @@
 
 @unique
 class APICodes(IntEnum):
-<<<<<<< HEAD
-    """
-    Internal API codes that are used in APIExceptions.
-=======
     """Internal API codes that are used by :class:`APIException` objects.
->>>>>>> c3f76cb3
     """
     INCORRECT_PERMISSION = 0
     NOT_LOGGED_IN = 1
@@ -66,19 +61,12 @@
 
 @app.errorhandler(APIException)
 def handle_api_error(error):
-<<<<<<< HEAD
-    """Handle the an API exception by converting the error to a JSON object.
-
-    :param ApiException error: The error that occured
-    :rtype: Response
-=======
     """Handle an :class:`APIException` by converting it to a
     :class:`flask.Response`.
 
     :param ApiException error: The error that occurred
     :returns: A response with the JSON serialized error as content.
     :rtype: flask.Response
->>>>>>> c3f76cb3
     """
     response = jsonify(error)
     response.status_code = error.status_code
