import csv
import os
import re
import shutil
import tempfile
import uuid
from functools import reduce

from werkzeug.utils import secure_filename
from werkzeug.datastructures import FileStorage

import archive
<<<<<<< HEAD
from psef import app, blackboard
=======
from psef import app
from psef.errors import APICodes, APIException
>>>>>>> 18f01d3d

_known_archive_extensions = tuple(archive.extension_map.keys())

# Gestolen van Erik Kooistra
_bb_txt_format = re.compile(
    r"(?P<assignment_name>.+)_(?P<student_id>\d+)_attempt_"
    r"(?P<datetime>\d{4}-\d{2}-\d{2}-\d{2}-\d{2}-\d{2}).txt")


def get_binary_contents(file):
    """Get the binary contents of a given file.

    :param models.File: The file object to read.
    :returns: The contents of the file
    :rtype: binary
    """

    filename = os.path.join(app.config['UPLOAD_DIR'], file.filename)
    with open(filename, 'rb') as codefile:
        return codefile.read()


def get_file_contents(code):
    """Get the contents of the given file.

    :param models.File code: The file object to read.
    :returns: The contents of the file with newlines.
    :rtype: str
    """
    filename = os.path.join(app.config['UPLOAD_DIR'], code.filename)
    try:
        with open(filename, 'r') as codefile:
            return codefile.read()
    except UnicodeDecodeError:
        raise APIException(
            'File was not readable',
            'The selected file with id {} was not UTF-8'.format(code.id),
            APICodes.OBJECT_WRONG_TYPE, 400)


def rename_directory_structure(rootdir):
    """
    Creates a nested dictionary that represents the folder structure of
    rootdir.

    A tree like:
    + dir1
      + dir 2
        - file 1
        - file 2
      - file 3
    will be moved to files given by :py:func:`random_file_path` and the object
    returned will represent the file structure, which will be something like
    this:
    ```
    {
        'dir1': {
            [
                'dir 2':{
                    [
                        ('file 1', 'new_name'),
                        ('file 2', 'new_name')
                    ]
                },
                ('file 3', 'new_name')
            ]
        }
    }
    ```

    :param str rootdir: The root directory to rename, files will not be removed
    :returns: The tree as described above.
    :rtype: dict
    """
    dir = {}
    rootdir = rootdir.rstrip(os.sep)
    start = rootdir.rfind(os.sep) + 1
    for path, dirs, files in os.walk(rootdir):
        folders = path[start:].split(os.sep)
        subdir = dict.fromkeys(files)
        parent = reduce(dict.get, folders[:-1], dir)
        parent[folders[-1]] = subdir

    def convert_to_lists(name, dirs):
        res = []
        for key, value in dirs.items():
            if value is None:
                new_name, filename = random_file_path()
                shutil.move(os.path.join(name, key), new_name)
                res.append((key, filename))
            else:
                res.append({
                    key:
                    convert_to_lists(os.path.join(name, key), value)
                })
        return res

    return convert_to_lists(rootdir[:start], dir)[0]


def is_archive(file):
    """Checks whether file ends with a known archive file extension.

    :param file: FileStorage object
    :returns: True if the file has a known extension
    :rtype: bool
    """
    return file.filename.endswith(_known_archive_extensions)


def extract_to_temp(file):
    """Extracts the contents of file into a temporary directory

    :param file: FileStorage object that is an archive
    :returns: The path to the temporary directory
    :rtype: str
    """
    tmpmode, tmparchive = tempfile.mkstemp()
    os.remove(tmparchive)
    tmparchive += os.path.basename(secure_filename('archive_' + file.filename))
    tmpdir = tempfile.mkdtemp()
    try:
        file.save(tmparchive)
        archive.extract(tmparchive, to_path=tmpdir, method='safe')
    finally:
        os.remove(tmparchive)
    return tmpdir


def extract(file):
    "Extracts all files in archive with random name to uploads folder."
    tmpdir = extract_to_temp(file)
    rootdir = tmpdir.rstrip(os.sep)
    start = rootdir.rfind(os.sep) + 1
    res = rename_directory_structure(tmpdir)[tmpdir[start:]]
    if len(res) > 1:
        return {'archive': res if isinstance(res, list) else [res]}
    elif not isinstance(res[0], dict):
        return {'archive': res}
    else:
        return res[0]
    shutil.rmtree(tmpdir)


def random_file_path():
    "Generates a new random file path in the upload directory."
    while True:
        name = str(uuid.uuid4())
        candidate = os.path.join(app.config['UPLOAD_DIR'], name)
        if os.path.exists(candidate):
            continue
        else:
            break
    return candidate, name


def dehead_filetree(tree):
    """Remove the head of the given filetree while preserving the old head
    name.

    So a tree {1: 2: 3: 4: [f1, f2]} will be converted to {1: [f1, f2]}

    :param dict tree: The file tree as generated by :py:func:`extract`
    :returns: The tree deheaded.
    :rtype: dict
    """
    assert len(tree) == 1
    head_node = list(tree.keys())[0]
    while len(tree[head_node]) == 1:
        if isinstance(tree[head_node], list):
            tree[head_node] = tree[head_node][0]
        elif isinstance(tree[head_node], dict):
            tree[head_node] = tree[head_node][list(tree[head_node].keys())[0]]
        else:
            break
        if not (isinstance(tree[head_node], list) or
                isinstance(tree[head_node], dict)):
            tree[head_node] = [tree[head_node]]
            break
    return tree


def process_files(files):
    """Process the given files by extracting, moving and saving their tree
    structure.

    :param files: The files to move and extract
    :returns: The tree of the files as is described by
              :py:func:`rename_directory_structure`
    :rtype: dict
    """
    if len(files) > 1 or not is_archive(files[0]):
        res = []
        for file in files:
            if is_archive(file):
                res.append(extract(file))
            else:
                new_file_name, filename = random_file_path()
                res.append((file.filename, filename))
                file.save(new_file_name)
        res = {'.': res}
    else:
        res = extract(files[0])

    return dehead_filetree(res)


def process_blackboard_zip(file):
    """Process the given blackboard zip file by extracting, moving and saving
    the tree structure of each submission.

    :param files: The blackboard gradebook to import
    :returns: List of tuples (BBInfo, tree)
    :rtype: list
    """
    tmpdir = extract_to_temp(file)
    info_files = filter(None, [_bb_txt_format.match(f) for f in os.listdir(tmpdir)])
    submissions = []
    for info_file in info_files:
        files = []
        info = blackboard.parse_info_file(os.path.join(tmpdir, info_file.string))
        for file in info.files:
            files.append(FileStorage(stream=open(os.path.join(tmpdir, file.name), mode='rb'), filename=file.original_name))
        tree = process_files(files)
        map(lambda f: f.close(), files)
        submissions.append((info, tree))
    shutil.rmtree(tmpdir)
    return submissions


def rgetattr(obj, attr):
    return reduce(getattr, [obj] + attr.split('.'))


def create_csv(objects, attributes, headers=None):
    """Create a csv file from the given objects and attributes.

    :param objects: The objects that will be listed
    :param attributes: The attributes of each object that will be listed
    :param headers: Column headers that will be the first row in the csv file

    :returns: The path to the csv file
    :rtype: str
    """
    if headers == None:
        headers = attributes

    return create_csv_from_rows([headers] + [[
        str(rgetattr(obj, attr)) for attr in attributes
    ] for obj in objects])


def create_csv_from_rows(rows):
    """Create a csv file from the given rows.

    Rows should be a nested list or other similar iterable like this:
    [[header_1, header_2], [row_1a, row_1b], [row_2a, row_2b]]

    :param rows: The rows that will be used to populate the csv
    :returns: The path to the csv file
    :rtpe: str
    """
    mode, csv_file = tempfile.mkstemp()
    with open(csv_file, 'w') as csv_output:
        csv_writer = csv.writer(csv_output)
        csv_writer.writerows(rows)
    return csv_file<|MERGE_RESOLUTION|>--- conflicted
+++ resolved
@@ -10,12 +10,8 @@
 from werkzeug.datastructures import FileStorage
 
 import archive
-<<<<<<< HEAD
 from psef import app, blackboard
-=======
-from psef import app
 from psef.errors import APICodes, APIException
->>>>>>> 18f01d3d
 
 _known_archive_extensions = tuple(archive.extension_map.keys())
 
