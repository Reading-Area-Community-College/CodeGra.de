import os
import re
import csv
import uuid
import shutil
import tempfile
from functools import reduce

from werkzeug.utils import secure_filename
from werkzeug.datastructures import FileStorage

import archive
from psef import app, blackboard
from psef.errors import APICodes, APIException

_known_archive_extensions = tuple(archive.extension_map.keys())

# Gestolen van Erik Kooistra
_bb_txt_format = re.compile(
    r"(?P<assignment_name>.+)_(?P<student_id>\d+)_attempt_"
    r"(?P<datetime>\d{4}-\d{2}-\d{2}-\d{2}-\d{2}-\d{2}).txt")


def get_binary_contents(file):
    """Get the binary contents of a given file.

    :param models.File: The file object to read.
    :returns: The contents of the file
    :rtype: binary
    """

    filename = os.path.join(app.config['UPLOAD_DIR'], file.filename)
    with open(filename, 'rb') as codefile:
        return codefile.read()


def get_file_contents(code):
    """Get the contents of the given file.

    :param models.File code: The file object to read.
    :returns: The contents of the file with newlines.
    :rtype: str
    """
    filename = os.path.join(app.config['UPLOAD_DIR'], code.filename)
    try:
        with open(filename, 'r') as codefile:
            return codefile.read()
    except UnicodeDecodeError:
        raise APIException(
            'File was not readable',
            'The selected file with id {} was not UTF-8'.format(code.id),
            APICodes.OBJECT_WRONG_TYPE, 400)


def restore_directory_structure(code, parent):
<<<<<<< HEAD
    """Restores the directory structure recursively for a submission.
    """
=======
>>>>>>> b57bb982
    out = os.path.join(parent, code.get_filename())
    if code.is_directory:
        os.mkdir(out)
        return {
            "name":
            code.get_filename(),
            "id":
            code.id,
            "entries": [
                restore_directory_structure(child, out)
                for child in code.children
            ]
        }
    else:  # this is a file
        filename = os.path.join(app.config['UPLOAD_DIR'], code.filename)
        shutil.copyfile(filename, out)
        return {"name": code.get_filename(), "id": code.id}


def rename_directory_structure(rootdir):
    """
    Creates a nested dictionary that represents the folder structure of
    rootdir.

    A tree like:
    + dir1
      + dir 2
        - file 1
        - file 2
      - file 3
    will be moved to files given by :py:func:`random_file_path` and the object
    returned will represent the file structure, which will be something like
    this:
    ```
    {
        'dir1': {
            [
                'dir 2':{
                    [
                        ('file 1', 'new_name'),
                        ('file 2', 'new_name')
                    ]
                },
                ('file 3', 'new_name')
            ]
        }
    }
    ```

    :param str rootdir: The root directory to rename, files will not be removed
    :returns: The tree as described above.
    :rtype: dict
    """
    dir = {}
    rootdir = rootdir.rstrip(os.sep)
    start = rootdir.rfind(os.sep) + 1
    for path, dirs, files in os.walk(rootdir):
        folders = path[start:].split(os.sep)
        subdir = dict.fromkeys(files)
        parent = reduce(dict.get, folders[:-1], dir)
        parent[folders[-1]] = subdir

    def convert_to_lists(name, dirs):
        res = []
        for key, value in dirs.items():
            if value is None:
                new_name, filename = random_file_path()
                shutil.move(os.path.join(name, key), new_name)
                res.append((key, filename))
            else:
                res.append({
                    key:
                    convert_to_lists(os.path.join(name, key), value)
                })
        return res

    return convert_to_lists(rootdir[:start], dir)[0]


def is_archive(file):
    """Checks whether file ends with a known archive file extension.

    :param file: FileStorage object
    :returns: True if the file has a known extension
    :rtype: bool
    """
    return file.filename.endswith(_known_archive_extensions)


def extract_to_temp(file):
    """Extracts the contents of file into a temporary directory

    :param file: FileStorage object that is an archive
    :returns: The path to the temporary directory
    :rtype: str
    """
    tmpmode, tmparchive = tempfile.mkstemp()
    os.remove(tmparchive)
    tmparchive += os.path.basename(secure_filename('archive_' + file.filename))
    tmpdir = tempfile.mkdtemp()
    try:
        file.save(tmparchive)
        archive.extract(tmparchive, to_path=tmpdir, method='safe')
    finally:
        os.remove(tmparchive)
    return tmpdir


def extract(file):
    "Extracts all files in archive with random name to uploads folder."
    tmpdir = extract_to_temp(file)
    rootdir = tmpdir.rstrip(os.sep)
    start = rootdir.rfind(os.sep) + 1
    res = rename_directory_structure(tmpdir)[tmpdir[start:]]
    if len(res) > 1:
        return {'archive': res if isinstance(res, list) else [res]}
    elif not isinstance(res[0], dict):
        return {'archive': res}
    else:
        return res[0]
    shutil.rmtree(tmpdir)


def random_file_path():
    "Generates a new random file path in the upload directory."
    while True:
        name = str(uuid.uuid4())
        candidate = os.path.join(app.config['UPLOAD_DIR'], name)
        if os.path.exists(candidate):
            continue
        else:
            break
    return candidate, name


def dehead_filetree(tree):
    """Remove the head of the given filetree while preserving the old head
    name.

    So a tree {1: 2: 3: 4: [f1, f2]} will be converted to {1: [f1, f2]}

    :param dict tree: The file tree as generated by :py:func:`extract`
    :returns: The tree deheaded.
    :rtype: dict
    """
    assert len(tree) == 1
    head_node = list(tree.keys())[0]
    while len(tree[head_node]) == 1:
        if isinstance(tree[head_node], list):
            tree[head_node] = tree[head_node][0]
        elif isinstance(tree[head_node], dict):
            tree[head_node] = tree[head_node][list(tree[head_node].keys())[0]]
        else:
            break
        if not (isinstance(tree[head_node], list) or
                isinstance(tree[head_node], dict)):
            tree[head_node] = [tree[head_node]]
            break
    return tree


def process_files(files):
    """Process the given files by extracting, moving and saving their tree
    structure.

    :param files: The files to move and extract
    :returns: The tree of the files as is described by
              :py:func:`rename_directory_structure`
    :rtype: dict
    """
    if len(files) > 1 or not is_archive(files[0]):
        res = []
        for file in files:
            if is_archive(file):
                res.append(extract(file))
            else:
                new_file_name, filename = random_file_path()
                res.append((file.filename, filename))
                file.save(new_file_name)
        res = {'top': res}
    else:
        res = extract(files[0])

    return dehead_filetree(res)


def process_blackboard_zip(file):
    """Process the given blackboard zip file by extracting, moving and saving
    the tree structure of each submission.

    :param files: The blackboard gradebook to import
    :returns: List of tuples (BBInfo, tree)
    :rtype: list
    """
    tmpdir = extract_to_temp(file)
    info_files = filter(None, [_bb_txt_format.match(f)
                               for f in os.listdir(tmpdir)])
    submissions = []
    for info_file in info_files:
        files = []
        info = blackboard.parse_info_file(
            os.path.join(tmpdir, info_file.string))
        for file in info.files:
            files.append(FileStorage(stream=open(os.path.join(
                tmpdir, file.name), mode='rb'), filename=file.original_name))
        tree = process_files(files)
        map(lambda f: f.close(), files)
        submissions.append((info, tree))
    shutil.rmtree(tmpdir)
    return submissions


def rgetattr(obj, attr):
    return reduce(getattr, [obj] + attr.split('.'))


def create_csv(objects, attributes, headers=None):
    """Create a csv file from the given objects and attributes.

    :param objects: The objects that will be listed
    :param attributes: The attributes of each object that will be listed
    :param headers: Column headers that will be the first row in the csv file

    :returns: The path to the csv file
    :rtype: str
    """
    if headers is None:
        headers = attributes

    return create_csv_from_rows([headers] + [[
        str(rgetattr(obj, attr)) for attr in attributes
    ] for obj in objects])


def create_csv_from_rows(rows):
    """Create a csv file from the given rows.

    Rows should be a nested list or other similar iterable like this:
    [[header_1, header_2], [row_1a, row_1b], [row_2a, row_2b]]

    :param rows: The rows that will be used to populate the csv
    :returns: The path to the csv file
    :rtpe: str
    """
    mode, csv_file = tempfile.mkstemp()
    with open(csv_file, 'w') as csv_output:
        csv_writer = csv.writer(csv_output)
        csv_writer.writerows(rows)
    return csv_file<|MERGE_RESOLUTION|>--- conflicted
+++ resolved
@@ -53,11 +53,8 @@
 
 
 def restore_directory_structure(code, parent):
-<<<<<<< HEAD
     """Restores the directory structure recursively for a submission.
     """
-=======
->>>>>>> b57bb982
     out = os.path.join(parent, code.get_filename())
     if code.is_directory:
         os.mkdir(out)
