import os
<<<<<<< HEAD
import csv
import uuid
=======
import re
>>>>>>> 02e8e35a
import shutil
import tempfile
from functools import reduce

from werkzeug.utils import secure_filename
from werkzeug.datastructures import FileStorage

import archive
from psef import app, blackboard
from psef.errors import APICodes, APIException

_known_archive_extensions = tuple(archive.extension_map.keys())

# Gestolen van Erik Kooistra
_bb_txt_format = re.compile(
    r"(?P<assignment_name>.+)_(?P<student_id>\d+)_attempt_"
    r"(?P<datetime>\d{4}-\d{2}-\d{2}-\d{2}-\d{2}-\d{2}).txt")


def get_binary_contents(file):
    """Get the binary contents of a given file.

    :param models.File: The file object to read.
    :returns: The contents of the file
    :rtype: binary
    """

    filename = os.path.join(app.config['UPLOAD_DIR'], file.filename)
    with open(filename, 'rb') as codefile:
        return codefile.read()


def get_file_contents(code):
    """Get the contents of the given file.

    :param models.File code: The file object to read.
    :returns: The contents of the file with newlines.
    :rtype: str
    """
    filename = os.path.join(app.config['UPLOAD_DIR'], code.filename)
    try:
        with open(filename, 'r') as codefile:
            return codefile.read()
    except UnicodeDecodeError:
        raise APIException(
            'File was not readable',
            'The selected file with id {} was not UTF-8'.format(code.id),
            APICodes.OBJECT_WRONG_TYPE, 400)


def restore_directory_structure(code, parent):
    out = os.path.join(parent, code.get_filename())
    if code.is_directory:
        os.mkdir(out)
        return {
            "name":
            code.get_filename(),
            "id":
            code.id,
            "entries": [
                restore_directory_structure(child, out)
                for child in code.children
            ]
        }
    else:  # this is a file
        filename = os.path.join(app.config['UPLOAD_DIR'], code.filename)
        shutil.copyfile(filename, out)
        return {"name": code.get_filename(), "id": code.id}


def rename_directory_structure(rootdir):
    """
    Creates a nested dictionary that represents the folder structure of
    rootdir.

    A tree like:
    + dir1
      + dir 2
        - file 1
        - file 2
      - file 3
    will be moved to files given by :py:func:`random_file_path` and the object
    returned will represent the file structure, which will be something like
    this:
    ```
    {
        'dir1': {
            [
                'dir 2':{
                    [
                        ('file 1', 'new_name'),
                        ('file 2', 'new_name')
                    ]
                },
                ('file 3', 'new_name')
            ]
        }
    }
    ```

    :param str rootdir: The root directory to rename, files will not be removed
    :returns: The tree as described above.
    :rtype: dict
    """
    dir = {}
    rootdir = rootdir.rstrip(os.sep)
    start = rootdir.rfind(os.sep) + 1
    for path, dirs, files in os.walk(rootdir):
        folders = path[start:].split(os.sep)
        subdir = dict.fromkeys(files)
        parent = reduce(dict.get, folders[:-1], dir)
        parent[folders[-1]] = subdir

    def convert_to_lists(name, dirs):
        res = []
        for key, value in dirs.items():
            if value is None:
                new_name, filename = random_file_path()
                shutil.move(os.path.join(name, key), new_name)
                res.append((key, filename))
            else:
                res.append({
                    key:
                    convert_to_lists(os.path.join(name, key), value)
                })
        return res

    return convert_to_lists(rootdir[:start], dir)[0]


def is_archive(file):
    """Checks whether file ends with a known archive file extension.

    :param file: FileStorage object
    :returns: True if the file has a known extension
    :rtype: bool
    """
    return file.filename.endswith(_known_archive_extensions)


def extract_to_temp(file):
    """Extracts the contents of file into a temporary directory

    :param file: FileStorage object that is an archive
    :returns: The path to the temporary directory
    :rtype: str
    """
    tmpmode, tmparchive = tempfile.mkstemp()
    os.remove(tmparchive)
    tmparchive += os.path.basename(secure_filename('archive_' + file.filename))
    tmpdir = tempfile.mkdtemp()
    try:
        file.save(tmparchive)
        archive.extract(tmparchive, to_path=tmpdir, method='safe')
    finally:
        os.remove(tmparchive)
    return tmpdir


def extract(file):
    "Extracts all files in archive with random name to uploads folder."
    tmpdir = extract_to_temp(file)
    rootdir = tmpdir.rstrip(os.sep)
    start = rootdir.rfind(os.sep) + 1
    res = rename_directory_structure(tmpdir)[tmpdir[start:]]
    if len(res) > 1:
        return {'archive': res if isinstance(res, list) else [res]}
    elif not isinstance(res[0], dict):
        return {'archive': res}
    else:
        return res[0]
    shutil.rmtree(tmpdir)


def random_file_path():
    "Generates a new random file path in the upload directory."
    while True:
        name = str(uuid.uuid4())
        candidate = os.path.join(app.config['UPLOAD_DIR'], name)
        if os.path.exists(candidate):
            continue
        else:
            break
    return candidate, name


def dehead_filetree(tree):
    """Remove the head of the given filetree while preserving the old head
    name.

    So a tree {1: 2: 3: 4: [f1, f2]} will be converted to {1: [f1, f2]}

    :param dict tree: The file tree as generated by :py:func:`extract`
    :returns: The tree deheaded.
    :rtype: dict
    """
    assert len(tree) == 1
    head_node = list(tree.keys())[0]
    while len(tree[head_node]) == 1:
        if isinstance(tree[head_node], list):
            tree[head_node] = tree[head_node][0]
        elif isinstance(tree[head_node], dict):
            tree[head_node] = tree[head_node][list(tree[head_node].keys())[0]]
        else:
            break
        if not (isinstance(tree[head_node], list) or
                isinstance(tree[head_node], dict)):
            tree[head_node] = [tree[head_node]]
            break
    return tree


def process_files(files):
    """Process the given files by extracting, moving and saving their tree
    structure.

    :param files: The files to move and extract
    :returns: The tree of the files as is described by
              :py:func:`rename_directory_structure`
    :rtype: dict
    """
    if len(files) > 1 or not is_archive(files[0]):
        res = []
        for file in files:
            if is_archive(file):
                res.append(extract(file))
            else:
                new_file_name, filename = random_file_path()
                res.append((file.filename, filename))
                file.save(new_file_name)
        res = {'top': res}
    else:
        res = extract(files[0])

    return dehead_filetree(res)


def process_blackboard_zip(file):
    """Process the given blackboard zip file by extracting, moving and saving
    the tree structure of each submission.

    :param files: The blackboard gradebook to import
    :returns: List of tuples (BBInfo, tree)
    :rtype: list
    """
    tmpdir = extract_to_temp(file)
    info_files = filter(None, [_bb_txt_format.match(f)
                               for f in os.listdir(tmpdir)])
    submissions = []
    for info_file in info_files:
        files = []
        info = blackboard.parse_info_file(
            os.path.join(tmpdir, info_file.string))
        for file in info.files:
            files.append(FileStorage(stream=open(os.path.join(
                tmpdir, file.name), mode='rb'), filename=file.original_name))
        tree = process_files(files)
        map(lambda f: f.close(), files)
        submissions.append((info, tree))
    shutil.rmtree(tmpdir)
    return submissions


def rgetattr(obj, attr):
    return reduce(getattr, [obj] + attr.split('.'))


def create_csv(objects, attributes, headers=None):
    """Create a csv file from the given objects and attributes.

    :param objects: The objects that will be listed
    :param attributes: The attributes of each object that will be listed
    :param headers: Column headers that will be the first row in the csv file

    :returns: The path to the csv file
    :rtype: str
    """
    if headers == None:
        headers = attributes

    return create_csv_from_rows([headers] + [[
        str(rgetattr(obj, attr)) for attr in attributes
    ] for obj in objects])


def create_csv_from_rows(rows):
    """Create a csv file from the given rows.

    Rows should be a nested list or other similar iterable like this:
    [[header_1, header_2], [row_1a, row_1b], [row_2a, row_2b]]

    :param rows: The rows that will be used to populate the csv
    :returns: The path to the csv file
    :rtpe: str
    """
    mode, csv_file = tempfile.mkstemp()
    with open(csv_file, 'w') as csv_output:
        csv_writer = csv.writer(csv_output)
        csv_writer.writerows(rows)
    return csv_file<|MERGE_RESOLUTION|>--- conflicted
+++ resolved
@@ -1,10 +1,7 @@
 import os
-<<<<<<< HEAD
+import re
 import csv
 import uuid
-=======
-import re
->>>>>>> 02e8e35a
 import shutil
 import tempfile
 from functools import reduce
