#!/usr/bin/env python3

import os
import uuid
import tempfile
import traceback
import subprocess
import sys
import glob

import requests
import sqlalchemy
from sqlalchemy.orm import sessionmaker

import psef.files
import psef.models as models
from psef import app
from psef.helpers import get_all_subclasses

engine = sqlalchemy.create_engine(app.config['SQLALCHEMY_DATABASE_URI'],
                                  **app.config['DATABASE_CONNECT_OPTIONS'])


class Linter:
    NAME = None
    DESCRIPTION = None
    DEFAULT_OPTIONS = {}


class Pylint(Linter):
    NAME = 'Pylint'
    DESCRIPTION = 'The pylint checker, this checker only works on modules!'
    DEFAULT_OPTIONS = {'Empty config file': ''}

    def __init__(self, config):
        self.config = config

    def run(self, tempdir, emit):
        cfg = os.path.join(tempdir, '.flake8')
        with open(cfg, 'w') as f:
            f.write(self.config)
        print("TEMPDIR IS WOW:")
        print(tempdir)
        sep = uuid.uuid4()
        fmt = '{1}{0}{2}{0}{3}{4}{0}{5}'.format(sep, '{path}', '{line}', '{C}',
                                                '{msg_id}', '{msg}')
                                                
        out = subprocess.run(
            [
                'pylint', '--rcfile={}'.format(cfg), '--msg-template', fmt,
                tempdir
            ],
            stdout=subprocess.PIPE)
        if out.returncode == 1:
            for dir_name, _, files in os.walk(tempdir):
                for f in files:
                    if f.endswith('.py'):
                        emit(
                            os.path.join(dir_name, f), 1, 'ERR',
                            'No init file was found, pylint did not run!')
            return
        for line in out.stdout.decode('utf8').split('\n'):
            args = line.split(str(sep))
            if len(args) == 4:
                try:
                    emit(args[0], int(args[1]), *args[2:])
                except ValueError:
                    pass


class Flake8(Linter):
    NAME = 'Flake8'
    DESCRIPTION = 'The flake8 linter with all "noqa"s disabled.'
    DEFAULT_OPTIONS = {'Empty config file': ''}

    def __init__(self, config):
        self.config = config

    def run(self, tempdir, emit):
        cfg = os.path.join(tempdir, '.flake8')
        with open(cfg, 'w') as f:
            f.write(self.config)

        # This is not guessable
        sep = uuid.uuid4()
        fmt = '%(path)s{0}%(row)d{0}%(code)s{0}%(text)s'.format(sep)
        out = subprocess.run(
            [
                'flake8', '--disable-noqa', '--config={}'.format(cfg),
                '--format', fmt, tempdir
            ],
            stdout=subprocess.PIPE).stdout.decode('utf8')
        for line in out.split('\n'):
            args = line.split(str(sep))
            if len(args) == 4:
                try:
                    emit(args[0], int(args[1]), *args[2:])
                except ValueError:
                    pass


# BERENLINTERS

# pylint
class PyLintBear(Linter):
    NAME = 'PyLint'
    DESCRIPTION = 'The pylint checker'
    DEFAULT_OPTIONS = {'Empty config file': ''}

    def __init__(self, config):
        self.config = config

    def run(self, tempdir, emit):
        cfg = os.path.join(tempdir, '.flake8')
        with open(cfg, 'w') as f:
            f.write(self.config)

<<<<<<< HEAD
        # This is not guessable
        sep = uuid.uuid4()
        fmt = '%(path)s{0}%(row)d{0}%(code)s{0}%(text)s'.format(sep)
        tempdir2 = tempdir + "/**/*.*"
        out = subprocess.run(
            [
                'coala', '--format', '{file}, {line}, {message}',  '--files', tempdir2, '--bears', 'PyFlakesBear'
            ],
            stdout=subprocess.PIPE).stdout.decode('utf8')
        for line in out.split('\n'):
            args = line.split(str(sep))
            if len(line) > 0:
                line2 = line.split(None, 2)
                b = (line2[1])[:-1]
                try:
                    emit((line2[0])[:-1], int(b), 'ERR', line2[2])
=======
        sourcedir = tempdir + "/**/*.*"
        out = subprocess.run(
            [
                'coala', '--format', '{file} {line} {severity_str} {message}',
                '--files', sourcedir, '--bears', 'PyLintBear', '-I'
            ],
            stdout=subprocess.PIPE).stdout.decode('utf8')
        for line in out.split('\n'):
            if len(line) > 0:
                line2 = line.split(None, 3)
                try:
                    Linter.emit(line2[0], int(line2[1]), line2[2], line2[3])
                except ValueError:
                    pass

 
# html lint
class HtmlLintBear(Linter):
    NAME = 'HTML Linter'
    DESCRIPTION = 'The HTML lint checker'
    DEFAULT_OPTIONS = {'Empty config file': ''}

    def __init__(self, config):
        self.config = config

    def run(self, tempdir, emit):
        cfg = os.path.join(tempdir, '.flake8')
        with open(cfg, 'w') as f:
            f.write(self.config)

        sourcedir = tempdir + "/**/*.*"
        out = subprocess.run(
            [
                'coala', '--format', '{file} {line} {severity_str} {message}',
                '--files', sourcedir, '--bears', 'HTMLLintBear', '-I'
            ],
            stdout=subprocess.PIPE).stdout.decode('utf8')
        for line in out.split('\n'):
            if len(line) > 0:
                args = line.split(None, 3)
                try:
                    emit(args[0], int(args[1]), args[2], args[3])
                except ValueError:
                    pass


class ShellCheckBear(Linter):
    NAME = 'Shell Linter'
    DESCRIPTION = 'The Shell cheker'
    DEFAULT_OPTIONS = {'Empty config file': ''}

    def __init__(self, config):
        self.config = config

    def run(self, tempdir, emit):
        cfg = os.path.join(tempdir, '.flake8')
        with open(cfg, 'w') as f:
            f.write(self.config)

        sourcedir = tempdir + "/**/*.*"
        out = subprocess.run(
            [
                'coala', '--format', '{file} {line} {severity_str} {message}',
                '--files', sourcedir, '--bears', 'ShellCheckBear', '-I'
            ],
            stdout=subprocess.PIPE).stdout.decode('utf8')
        for line in out.split('\n'):
            if len(line) > 0:
                args = line.split(None, 3)
                try:
                    emit(args[0], int(args[1]), args[2], args[3])
                except ValueError:
                    pass

class HaskellCheckBear(Linter):
    NAME = 'Haskell Linter'
    DESCRIPTION = 'Haskell ghc mod package'
    DEFAULT_OPTIONS = {'Empty config file': ''}

    def __init__(self, config):
        self.config = config

    def run(self, tempdir, emit):
        cfg = os.path.join(tempdir, '.flake8')
        with open(cfg, 'w') as f:
            f.write(self.config)

        sourcedir = tempdir + "/**/*.*"
        out = subprocess.run(
            [
                'coala', '--format', '{file} {line} {severity_str} {message}',
                '--files', sourcedir, '--bears', 'GhcModBear', '-I'
            ],
            stdout=subprocess.PIPE).stdout.decode('utf8')
        for line in out.split('\n'):
            if len(line) > 0:
                args = line.split(None, 3)
                try:
                    emit(args[0], int(args[1]), args[2], args[3])
                except ValueError:
                    pass

class JavaCheckBear(Linter):
    NAME = 'Java Linter'
    DESCRIPTION = 'Java Checkstyle'
    DEFAULT_OPTIONS = {'Empty config file': ''}

    def __init__(self, config):
        self.config = config

    def run(self, tempdir, emit):
        cfg = os.path.join(tempdir, '.flake8')
        with open(cfg, 'w') as f:
            f.write(self.config)

        sourcedir = tempdir + "/**/*.*"
        out = subprocess.run(
            [
                'coala', '--format', '{file} {line} {severity_str} {message}',
                '--files', sourcedir, '--bears', 'CheckstyleBear', '-I'
            ],
            stdout=subprocess.PIPE).stdout.decode('utf8')
        for line in out.split('\n'):
            if len(line) > 0:
                args = line.split(None, 3)
                try:
                    emit(args[0], int(args[1]), args[2], args[3])
                except ValueError:
                    pass


class ClangCheckBear(Linter):
    NAME = 'Clang'
    DESCRIPTION = 'syntax and semantical problems'
    DEFAULT_OPTIONS = {'Empty config file': ''}

    def __init__(self, config):
        self.config = config

    def run(self, tempdir, emit):
        cfg = os.path.join(tempdir, '.flake8')
        with open(cfg, 'w') as f:
            f.write(self.config)

        sourcedir = tempdir + "/**/*.*"
        out = subprocess.run(
            [
                'coala', '--format', '{file} {line} {severity_str} {message}',
                '--files', sourcedir, '--bears', 'ClangBear', '-I'
            ],
            stdout=subprocess.PIPE).stdout.decode('utf8')
        for line in out.split('\n'):
            if len(line) > 0:
                args = line.split(None, 3)
                try:
                    emit(args[0], int(args[1]), args[2], args[3])
                except ValueError:
                    pass


class GoLintCheckBear(Linter):
    NAME = 'golint'
    DESCRIPTION = 'Suggest better formatting options in Go code.'
    DEFAULT_OPTIONS = {'Empty config file': ''}

    def __init__(self, config):
        self.config = config

    def run(self, tempdir, emit):
        cfg = os.path.join(tempdir, '.flake8')
        with open(cfg, 'w') as f:
            f.write(self.config)

        sourcedir = tempdir + "/**/*.*"
        out = subprocess.run(
            [
                'coala', '--format', '{file} {line} {severity_str} {message}',
                '--files', sourcedir, '--bears', 'GoLintBear', '-I'
            ],
            stdout=subprocess.PIPE).stdout.decode('utf8')
        for line in out.split('\n'):
            if len(line) > 0:
                args = line.split(None, 3)
                try:
                    emit(args[0], int(args[1]), args[2], args[3])
                except ValueError:
                    pass


class GoFmtCheckBear(Linter):
    NAME = 'gofmt'
    DESCRIPTION = 'Suggest better formatting options in Go code.'
    DEFAULT_OPTIONS = {'Empty config file': ''}

    def __init__(self, config):
        self.config = config

    def run(self, tempdir, emit):
        cfg = os.path.join(tempdir, '.flake8')
        with open(cfg, 'w') as f:
            f.write(self.config)

        sourcedir = tempdir + "/**/*.*"
        out = subprocess.run(
            [
                'coala', '--format', '{file} {line} {severity_str} {message}',
                '--files', sourcedir, '--bears', 'GofmtBear', '-I'
            ],
            stdout=subprocess.PIPE).stdout.decode('utf8')
        for line in out.split('\n'):
            if len(line) > 0:
                args = line.split(None, 3)
                try:
                    emit(args[0], int(args[1]), args[2], args[3])
                except ValueError:
                    pass


class PHPCodeCheckBear(Linter):
    NAME = 'PHP Codesniffer'
    DESCRIPTION = 'PHP syntax en formatting'
    DEFAULT_OPTIONS = {'Empty config file': ''}

    def __init__(self, config):
        self.config = config

    def run(self, tempdir, emit):
        cfg = os.path.join(tempdir, '.flake8')
        with open(cfg, 'w') as f:
            f.write(self.config)

        sourcedir = tempdir + "/**/*.*"
        out = subprocess.run(
            [
                'coala', '--format', '{file} {line} {severity_str} {message}',
                '--files', sourcedir, '--bears', 'PHPCodeSnifferBear', '-I'
            ],
            stdout=subprocess.PIPE).stdout.decode('utf8')
        for line in out.split('\n'):
            if len(line) > 0:
                args = line.split(None, 3)
                try:
                    emit(args[0], int(args[1]), args[2], args[3])
                except ValueError:
                    pass


class ESLintCheckBear(Linter):
    NAME = 'Eslint'
    DESCRIPTION = 'Check JavaScript for style issues and semantic errors.'
    DEFAULT_OPTIONS = {'Empty config file': ''}

    def __init__(self, config):
        self.config = config

    def run(self, tempdir, emit):
        cfg = os.path.join(tempdir, '.flake8')
        with open(cfg, 'w') as f:
            f.write(self.config)

        sourcedir = tempdir + "/**/*.*"
        out = subprocess.run(
            [
                'coala', '--format', '{file} {line} {severity_str} {message}',
                '--files', sourcedir, '--bears', 'ESLintBear', '-I'
            ],
            stdout=subprocess.PIPE).stdout.decode('utf8')
        for line in out.split('\n'):
            if len(line) > 0:
                args = line.split(None, 3)
                try:
                    emit(args[0], int(args[1]), args[2], args[3])
                except ValueError:
                    pass


class SCSSCheckBear(Linter):
    NAME = 'SCSSLint'
    DESCRIPTION = 'Check CSS for formatting and syntax errors'
    DEFAULT_OPTIONS = {'Empty config file': ''}

    def __init__(self, config):
        self.config = config

    def run(self, tempdir, emit):
        cfg = os.path.join(tempdir, '.flake8')
        with open(cfg, 'w') as f:
            f.write(self.config)

        sourcedir = tempdir + "/**/*.*"
        out = subprocess.run(
            [
                'coala', '--format', '{file} {line} {severity_str} {message}',
                '--files', sourcedir, '--bears', 'SCSSLintBear', '-I'
            ],
            stdout=subprocess.PIPE).stdout.decode('utf8')
        for line in out.split('\n'):
            if len(line) > 0:
                args = line.split(None, 3)
                try:
                    emit(args[0], int(args[1]), args[2], args[3])
>>>>>>> 519ef11f
                except ValueError:
                    print(ValueError)
                    pass


class LatexCheckBear(Linter):
    NAME = 'chktex'
    DESCRIPTION = 'Check Latex for formatting and syntax errors'
    DEFAULT_OPTIONS = {'Empty config file': ''}

    def __init__(self, config):
        self.config = config

    def run(self, tempdir, emit):
        cfg = os.path.join(tempdir, '.flake8')
        with open(cfg, 'w') as f:
            f.write(self.config)

        sourcedir = tempdir + "/**/*.*"
        out = subprocess.run(
            [
                'coala', '--format', '{file} {line} {severity_str} {message}',
                '--files', sourcedir, '--bears', 'LatexLintBear', '-I'
            ],
            stdout=subprocess.PIPE).stdout.decode('utf8')
        for line in out.split('\n'):
            if len(line) > 0:
                args = line.split(None, 3)
                try:
                    emit(args[0], int(args[1]), args[2], args[3])
                except ValueError:
                    pass

class LinterRunner():
    def __init__(self, cls, cfg):
        self.linter = cls(cfg)

    def run(self, works, tokens, urlpath):
        session = sessionmaker(bind=engine, autoflush=False)()
        for work, token in zip(works, tokens):
            code = session.query(models.File).filter_by(
                parent=None, work_id=work).first()
            try:
                self.test(code, urlpath.format(token))
            except Exception as e:
                traceback.print_exc()
                requests.put(urlpath.format(token), json={'crashed': True})

    def test(self, code, callback_url):
        temp_res = {}
        res = {}

        def emit(f, line, code, msg):
            if f.startswith(tmpdir):
                f = f[len(tmpdir) + 1:]
            elif f[0] == '/':
                f = f[1:]
            if f not in temp_res:
                temp_res[f] = []
            temp_res[f].append((line - 1, code, msg))

        with tempfile.TemporaryDirectory() as tmpdir:
            files = psef.files.restore_directory_structure(code, tmpdir)

            self.linter.run(tmpdir, emit)

        def do(tree, parent):
            parent = os.path.join(parent, tree['name'])
            if 'entries' in tree:  # this is dir:
                for entry in tree['entries']:
                    do(entry, parent)
            elif parent in temp_res:
                res[tree['id']] = temp_res[parent]
                del temp_res[parent]

        do(files, '')
        requests.put(
            callback_url, json={'files': res,
                                'name': self.linter.NAME})


def get_all_linters():
    res = {}
    for cls in get_all_subclasses(Linter):
        res[cls.NAME] = {
            'desc': cls.DESCRIPTION,
            'opts': cls.DEFAULT_OPTIONS,
        }
    return res


def get_linter_by_name(name):
    for linter in get_all_subclasses(Linter):
        if linter.NAME == name:
            return linter<|MERGE_RESOLUTION|>--- conflicted
+++ resolved
@@ -39,8 +39,6 @@
         cfg = os.path.join(tempdir, '.flake8')
         with open(cfg, 'w') as f:
             f.write(self.config)
-        print("TEMPDIR IS WOW:")
-        print(tempdir)
         sep = uuid.uuid4()
         fmt = '{1}{0}{2}{0}{3}{4}{0}{5}'.format(sep, '{path}', '{line}', '{C}',
                                                 '{msg_id}', '{msg}')
@@ -101,6 +99,37 @@
 
 # BERENLINTERS
 
+# generic linter
+# unused, pass linterInterface model en doe je ding
+class GenericLinter(Linter):
+    NAME = "req_linter"
+    DESCRIPTION = 'req_linter'
+    DEFAULT_OPTIONS = {'Empty config file': ''}
+
+    def __init__(self, config, req):
+        self.config = config
+        self.req_linter = models.LinterInterface.query.filter_by(
+            key=self.req['name']).first()
+
+    def run(self, tempdir, emit):
+        cfg = os.path.join(tempdir, '.flake8')
+        with open(cfg, 'w') as f:
+            f.write(self.config)
+
+        sourcedir = tempdir + "/**/*.*"
+        out = subprocess.run(
+            [
+                'coala', '--format', '{file} {line} {severity_str} {message}',
+                '--files', sourcedir, '--bears', 'PyLintBear', '-I'
+            ],
+            stdout=subprocess.PIPE).stdout.decode('utf8')
+        for line in out.split('\n'):
+            if len(line) > 0:
+                line2 = line.split(None, 3)
+                try:
+                    emit(line2[0], int(line2[1]), line2[2], line2[3])
+                except ValueError:
+                    pass
 # pylint
 class PyLintBear(Linter):
     NAME = 'PyLint'
@@ -115,24 +144,6 @@
         with open(cfg, 'w') as f:
             f.write(self.config)
 
-<<<<<<< HEAD
-        # This is not guessable
-        sep = uuid.uuid4()
-        fmt = '%(path)s{0}%(row)d{0}%(code)s{0}%(text)s'.format(sep)
-        tempdir2 = tempdir + "/**/*.*"
-        out = subprocess.run(
-            [
-                'coala', '--format', '{file}, {line}, {message}',  '--files', tempdir2, '--bears', 'PyFlakesBear'
-            ],
-            stdout=subprocess.PIPE).stdout.decode('utf8')
-        for line in out.split('\n'):
-            args = line.split(str(sep))
-            if len(line) > 0:
-                line2 = line.split(None, 2)
-                b = (line2[1])[:-1]
-                try:
-                    emit((line2[0])[:-1], int(b), 'ERR', line2[2])
-=======
         sourcedir = tempdir + "/**/*.*"
         out = subprocess.run(
             [
@@ -144,7 +155,7 @@
             if len(line) > 0:
                 line2 = line.split(None, 3)
                 try:
-                    Linter.emit(line2[0], int(line2[1]), line2[2], line2[3])
+                    emit(line2[0], int(line2[1]), line2[2], line2[3])
                 except ValueError:
                     pass
 
@@ -434,9 +445,7 @@
                 args = line.split(None, 3)
                 try:
                     emit(args[0], int(args[1]), args[2], args[3])
->>>>>>> 519ef11f
-                except ValueError:
-                    print(ValueError)
+                except ValueError:
                     pass
 
 
