--- conflicted
+++ resolved
@@ -1,6 +1,5 @@
 import Vue from 'vue';
 import Router from 'vue-router';
-<<<<<<< HEAD
 import {
     Assignments,
     Submission,
@@ -9,11 +8,8 @@
     ManageAssignments,
     Submit,
     Submissions,
+    User,
 } from '@/pages';
-=======
-import { Assignments, Submission, Home, Login, Submit, Submissions, User } from '@/pages';
-
->>>>>>> 02e8e35a
 
 Vue.use(Router);
 
