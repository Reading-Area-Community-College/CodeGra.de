import Vue from 'vue';
import Router from 'vue-router';
<<<<<<< HEAD
import { Submission, Home, Login, User } from '@/pages';
=======

import { Submission, Home, Login } from '@/pages';
import CodeUploader from '@/components/CodeUploader';
>>>>>>> 675a4f78

Vue.use(Router);

export default new Router({
    routes: [
        {
            path: '/',
            name: 'Home',
            component: Home,
        },
        {
            path: '/login',
            name: 'Login',
            component: Login,
        },
        {
            path: '/submission/:submissionId',
            name: 'Student assignment',
            component: Submission,
        },
        {
            path: '/submission/:submissionId/files/:fileId',
            name: 'Student assignment',
            component: Submission,
        },
        {
<<<<<<< HEAD
            path: '/user',
            name: 'User',
            component: User,
=======
            path: '/upload',
            name: 'CodeUploader',
            component: CodeUploader,
>>>>>>> 675a4f78
        },
    ],
});<|MERGE_RESOLUTION|>--- conflicted
+++ resolved
@@ -1,12 +1,7 @@
 import Vue from 'vue';
 import Router from 'vue-router';
-<<<<<<< HEAD
 import { Submission, Home, Login, User } from '@/pages';
-=======
-
-import { Submission, Home, Login } from '@/pages';
 import CodeUploader from '@/components/CodeUploader';
->>>>>>> 675a4f78
 
 Vue.use(Router);
 
@@ -33,15 +28,14 @@
             component: Submission,
         },
         {
-<<<<<<< HEAD
             path: '/user',
             name: 'User',
             component: User,
-=======
+        },
+        {
             path: '/upload',
             name: 'CodeUploader',
             component: CodeUploader,
->>>>>>> 675a4f78
         },
     ],
 });