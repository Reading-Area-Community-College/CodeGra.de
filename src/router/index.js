import Vue from 'vue';
import Router from 'vue-router';
import store from '@/store';
import { Assignments, Courses, Home, Login, ManageCourse, Submission, Submissions, User } from '@/pages';

Vue.use(Router);

const router = new Router({
    mode: 'history',

    routes: [
        {
            path: '/',
            name: 'home',
            component: Home,
        },
        {
            path: '/login',
            name: 'login',
            component: Login,
        },
        {
            path: '/logout',
            name: 'logout',
            redirect: { name: 'home' },
        },
        {
            path: '/me',
            name: 'me',
            component: User,
        },
        {
            path: '/courses/:courseId/assignments/:assignmentId/submissions/:submissionId',
            name: 'submission',
            component: Submission,
        },
        {
            path: '/courses/:courseId/assignments/:assignmentId/submissions/:submissionId/files/:fileId',
            name: 'submission_file',
            component: Submission,
        },
        {
            path: '/courses/:courseId/assignments/:assignmentId/submissions/',
            name: 'assignment_submissions',
            component: Submissions,
        },
        {
            path: '/assignments/',
            name: 'assignments',
            component: Assignments,
        },
        {
            path: '/courses/',
            name: 'courses',
            component: Courses,
        },
        {
            path: '/courses/:courseId',
            name: 'assignment_manage',
            component: ManageCourse,
        },
    ],
});

router.beforeEach((to, from, next) => {
<<<<<<< HEAD
    if (!store.getters['user/loggedIn'] && to.path !== '/login') {
        store.dispatch('user/verifyLogin').then(() => {
            next();
        }).catch(() => {
            next('/login');
        });
    } else if (store.getters['user/loggedIn'] && to === '/login') {
        next('/');
    } else {
        next();
=======
    if (!store.getters['user/loggedIn'] && to.name !== 'login' && to.name !== 'home') {
        next({ name: 'login' });
        return;
    }

    if (store.getters['user/loggedIn'] && to.name === 'login') {
        next({ name: 'home' });
        return;
>>>>>>> 30617f31
    }
});

export default router;<|MERGE_RESOLUTION|>--- conflicted
+++ resolved
@@ -63,27 +63,18 @@
 });
 
 router.beforeEach((to, from, next) => {
-<<<<<<< HEAD
-    if (!store.getters['user/loggedIn'] && to.path !== '/login') {
+    if (!store.getters['user/loggedIn'] &&
+        to.path !== '/login' &&
+        to.name !== 'home') {
         store.dispatch('user/verifyLogin').then(() => {
             next();
         }).catch(() => {
             next('/login');
         });
     } else if (store.getters['user/loggedIn'] && to === '/login') {
-        next('/');
+        next({ name: 'home' });
     } else {
         next();
-=======
-    if (!store.getters['user/loggedIn'] && to.name !== 'login' && to.name !== 'home') {
-        next({ name: 'login' });
-        return;
-    }
-
-    if (store.getters['user/loggedIn'] && to.name === 'login') {
-        next({ name: 'home' });
-        return;
->>>>>>> 30617f31
     }
 });
 
