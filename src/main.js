// The Vue build version to load with the `import` command
// (runtime-only or standalone) has been set in webpack.base.conf with an alias.

import 'bootstrap/dist/css/bootstrap.css';
import 'bootstrap-vue/dist/bootstrap-vue.css';
import 'highlightjs/styles/tomorrow.css';
import '@/style.less';

import Vue from 'vue';
import { mapActions } from 'vuex';
import BootstrapVue from 'bootstrap-vue';
import axios from 'axios';
import Toasted from 'vue-toasted';

import App from '@/App';
import router from '@/router';
import store from './store';

Vue.use(BootstrapVue);
Vue.use(Toasted);

Vue.config.productionTip = false;

// console.dir is just much more useful
// eslint-disable-next-line
if (console.dir) console.log = console.dir;

<<<<<<< HEAD
// Execute additional setup code
require('./setup.js');

axios.defaults.transformRequest.push((data, headers) => {
    if (store.state.user.jwtToken) {
        headers.Authorization = `Bearer ${store.state.user.jwtToken}`;
    }
    return data;
});


=======
>>>>>>> 01e1e445
Vue.prototype.$http = axios;

axios.interceptors.response.use(response => response, (() => {
    let toastVisible = false;
    return (error) => {
        if (!error.response && error.request && !toastVisible) {
            toastVisible = true;
            Vue.toasted.error('There was an error connecting to the server... Please try again later', {
                position: 'bottom-center',
                duration: 3000,
                onComplete: () => {
                    toastVisible = false;
                },
            });
        }
        throw error;
    };
})());

/* eslint-disable no-new */
new Vue({
    el: '#app',
    router,
    template: '<App/>',
    components: { App },
    store,
    created() {
        this.verifyLogin();
    },
    methods: {
        ...mapActions('user', [
            'verifyLogin',
        ]),
    },
});<|MERGE_RESOLUTION|>--- conflicted
+++ resolved
@@ -25,10 +25,6 @@
 // eslint-disable-next-line
 if (console.dir) console.log = console.dir;
 
-<<<<<<< HEAD
-// Execute additional setup code
-require('./setup.js');
-
 axios.defaults.transformRequest.push((data, headers) => {
     if (store.state.user.jwtToken) {
         headers.Authorization = `Bearer ${store.state.user.jwtToken}`;
@@ -36,9 +32,6 @@
     return data;
 });
 
-
-=======
->>>>>>> 01e1e445
 Vue.prototype.$http = axios;
 
 axios.interceptors.response.use(response => response, (() => {
