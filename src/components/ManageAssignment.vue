<template>
    <div class="manage-assignment">
<<<<<<< HEAD
        <div class="header">
            <h5 class="assignment-title" @click="toggleRow">
                {{ assignment.name }}
            </h5>
            <b-button-group @click.native="updateState">
                <b-popover placement="top" triggers="hover" content="Hidden">
                    <b-button size="sm" value="hidden"
                        :variant="assignment.state === assignmentState.HIDDEN ? 'danger' : 'outline-danger'">
                        <loader :scale="1" v-if="pendingState === assignmentState.HIDDEN"></loader>
                        <icon name="eye-slash" v-else></icon>
                    </b-button>
                </b-popover>
                <b-popover placement="top" triggers="hover" content="Open">
                    <b-button size="sm" value="open"
                        :variant="[assignmentState.SUBMITTING, assignmentState.GRADING, 'open'].indexOf(assignment.state) > -1 ? 'warning' : 'outline-warning'">
                        <loader :scale="1" v-if="[assignmentState.SUBMITTING, assignmentState.GRADING, 'open'].indexOf(pendingState) > -1"></loader>
                        <icon name="clock-o" v-else></icon>
                    </b-button>
                </b-popover>
                <b-popover placement="top" triggers="hover" content="Done">
                    <b-button size="sm" value="done"
                        :variant="assignment.state === assignmentState.DONE ? 'success' : 'outline-success'">
                        <loader :scale="1" v-if="pendingState === assignmentState.DONE"></loader>
                        <icon name="check" v-else></icon>
                    </b-button>
                </b-popover>
            </b-button-group>
        </div>
        <b-collapse :id="`assignment-${assignment.id}`">
            <b-form-fieldset>
                <b-input-group left="Name">
                    <b-form-input type="text" v-model="assignment.name" @keyup.native.enter="updateName"></b-form-input>
                    <b-input-group-button>
                        <submit-button :update="updateName" ref="updateName"></submit-button>
                    </b-input-group-button>
                </b-input-group>
            </b-form-fieldset>
            <b-form-fieldset>
                <b-input-group left="Deadline">
                    <b-form-input type="datetime-local" v-model="assignment.deadline" @keyup.native.enter="updateDeadline"></b-form-input>
                    <b-input-group-button>
                        <submit-button :update="updateDeadline" ref="updateDeadline"></submit-button>
                    </b-input-group-button>
                </b-input-group>
            </b-form-fieldset>

            <div class="row">
                <divide-submissions class="col-6" :assignment="assignment"></divide-submissions>
                <linters class="col-6" :assignment="assignment"></linters>
            </div>

            <b-form-fieldset label="Upload blackboard zip">
                <blackboard-uploader :assignment="assignment"></blackboard-uploader>
            </b-form-fieldset>
=======
        <h5 class="assignment-title" @click="toggleRow">
            {{ assignment.name }}
            <span class="icon text-muted">
                <icon name="eye-slash" v-if="assignment.state == assignmentState.HIDDEN"></icon>
                <icon name="clock-o" v-if="assignment.state === assignmentState.SUBMITTING || assignment.state === assignmentState.GRADING || assignment.state === 'open'"></icon>
                <icon name="check" v-if="assignment.state == assignmentState.DONE"></icon>
            </span>
        </h5>
        <b-collapse class="row" :id="`assignment-${assignment.id}`">
            <assignment-state class="col-6" :assignment="assignment" @nameUpdated="updateName" @stateUpdated="updateState"></assignment-state>
            <divide-submissions class="col-6" :assignment="assignment"></divide-submissions>
            <div class="col-6">Linters</div>
            <div class="col-6">Upload blackboard zip</div>
            <linters class="col-6" :assignment="assignment"></linters>
            <blackboard-uploader class="col-6" :assignment="assignment"></blackboard-uploader>
>>>>>>> 91b77b57
        </b-collapse>
    </div>
</template>

<script>
import { bButton, bButtonGroup, bCollapse, bFormFieldset, bFormInput, bInputGroup, bPopover } from 'bootstrap-vue/lib/components';

import Icon from 'vue-awesome/components/Icon';
import 'vue-awesome/icons/eye-slash';
import 'vue-awesome/icons/clock-o';
import 'vue-awesome/icons/check';

import DivideSubmissions from './DivideSubmissions';
import BlackboardUploader from './BlackboardUploader';
import Linters from './Linters';
import Loader from './Loader';
import SubmitButton from './SubmitButton';

import * as assignmentState from '../store/assignment-states';

export default {
    name: 'manage-assignment',

    props: {
        assignment: {
            type: Object,
            default: null,
        },
    },

    data() {
        return {
            assignmentState,
            pendingState: '',
        };
    },

    computed: {
        assignmentUrl() {
            return `/api/v1/assignments/${this.assignment.id}`;
        },
    },

    methods: {
        toggleRow() {
            this.$root.$emit('collapse::toggle', `assignment-${this.assignment.id}`);
        },

        updateState({ target }) {
            const button = target.closest('button');
            if (!button) return;

            this.pendingState = button.getAttribute('value');

            this.$http.patch(this.assignmentUrl, {
                state: this.assignment.state,
            }).then(() => {
                this.assignment.state = this.pendingState;
                this.pendingState = '';
            }, () => {
                // handle error
            });
        },

<<<<<<< HEAD
        updateName() {
            this.$refs.updateName.submit(this.$http.patch(this.assignmentUrl, {
                name: this.assignment.name,
            })).then(() => {
                // success
            }, () => {
                // handle error
            });
        },

        updateDeadline() {
            this.$refs.updateDeadline.submit(this.$http.patch(this.assignmentUrl, {
                deadline: this.assignment.deadline,
            })).then(() => {
                // success
            }, () => {
                // handle error
            });
=======
        updateState(state) {
            this.assignment.state = state;
>>>>>>> 91b77b57
        },
    },

    components: {
        BlackboardUploader,
        DivideSubmissions,
        Linters,
        Loader,
        SubmitButton,
        bButton,
        bButtonGroup,
        bCollapse,
        bFormFieldset,
        bFormInput,
        bInputGroup,
        bPopover,
        Icon,
    },
};
</script>

<style lang="less" scoped>
.manage-assignment {
    flex-grow: 1;
}

.header {
    display: flex;
    flex-direction: row;

    .assignment-title {
        flex-grow: 1;
        cursor: pointer;

        /* Make the entire header clickable. */
        @hpad: 1.25rem;
        @vpad: .75rem;
        padding: @vpad 0 @vpad @hpad;
        margin: -@vpad 0 -@vpad -@hpad;;
    }

    button {
        width: 1.75em;
        height: 1.75em;
        margin-left: .375em;
        border-radius: 50%;
        border: 0;
        padding-left: .375rem;

        svg {
            width: 1em;
            height: 1em;
        }
    }
}

[id^="assignment-"] {
    margin-top: 1em;
}
</style><|MERGE_RESOLUTION|>--- conflicted
+++ resolved
@@ -1,6 +1,5 @@
 <template>
     <div class="manage-assignment">
-<<<<<<< HEAD
         <div class="header">
             <h5 class="assignment-title" @click="toggleRow">
                 {{ assignment.name }}
@@ -55,23 +54,6 @@
             <b-form-fieldset label="Upload blackboard zip">
                 <blackboard-uploader :assignment="assignment"></blackboard-uploader>
             </b-form-fieldset>
-=======
-        <h5 class="assignment-title" @click="toggleRow">
-            {{ assignment.name }}
-            <span class="icon text-muted">
-                <icon name="eye-slash" v-if="assignment.state == assignmentState.HIDDEN"></icon>
-                <icon name="clock-o" v-if="assignment.state === assignmentState.SUBMITTING || assignment.state === assignmentState.GRADING || assignment.state === 'open'"></icon>
-                <icon name="check" v-if="assignment.state == assignmentState.DONE"></icon>
-            </span>
-        </h5>
-        <b-collapse class="row" :id="`assignment-${assignment.id}`">
-            <assignment-state class="col-6" :assignment="assignment" @nameUpdated="updateName" @stateUpdated="updateState"></assignment-state>
-            <divide-submissions class="col-6" :assignment="assignment"></divide-submissions>
-            <div class="col-6">Linters</div>
-            <div class="col-6">Upload blackboard zip</div>
-            <linters class="col-6" :assignment="assignment"></linters>
-            <blackboard-uploader class="col-6" :assignment="assignment"></blackboard-uploader>
->>>>>>> 91b77b57
         </b-collapse>
     </div>
 </template>
@@ -127,7 +109,7 @@
             this.pendingState = button.getAttribute('value');
 
             this.$http.patch(this.assignmentUrl, {
-                state: this.assignment.state,
+                state: this.pendingState,
             }).then(() => {
                 this.assignment.state = this.pendingState;
                 this.pendingState = '';
@@ -136,7 +118,6 @@
             });
         },
 
-<<<<<<< HEAD
         updateName() {
             this.$refs.updateName.submit(this.$http.patch(this.assignmentUrl, {
                 name: this.assignment.name,
@@ -155,10 +136,6 @@
             }, () => {
                 // handle error
             });
-=======
-        updateState(state) {
-            this.assignment.state = state;
->>>>>>> 91b77b57
         },
     },
 
