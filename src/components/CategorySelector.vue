<!-- SPDX-License-Identifier: AGPL-3.0-only -->
<template>
<div class="categories">
    <div class="category"
         :class="{selected: cat.name === value}"
         v-for="cat in categories"
         v-if="cat.enabled"
         @click="processInput(cat.name, false)"
         :key="cat.name">
        <span>{{ cat.name }}</span>
        <div class="indicator"/>
    </div>
</div>
</template>

<script>
export default {
    name: 'category-selector',

    props: {
        value: {
            type: String,
            required: true,
        },

        categories: {
            type: Array,
            required: true,
        },

        default: {
            type: String,
            required: true,
        },
    },

    computed: {
        enabledCats() {
            return this.categories.filter(cat => cat.enabled);
        },
    },

    watch: {
        enabledCats: {
            immediate: true,
            handler() {
                this.$emit('input', this.getInitialValue());
            },
        },

        $route(newVal) {
<<<<<<< HEAD
            let val = (newVal.hash && newVal.hash.slice(1)) || this.default;
=======
            const val = decodeURI(newVal.hash && newVal.hash.slice(1)) || this.default;
>>>>>>> 047d0640
            if (val !== this.value) {
                // Selected value is not available
                if (!this.enabledCats.find(x => x.name === val)) {
                    // Keep the same value
                    if (
                        this.enabledCats.find(x => x.name === this.value) ||
                        this.enabledCats.length === 0
                    ) {
                        val = this.value;
                    } else {
                        val = this.enabledCats[0];
                    }
                }
                this.processInput(val, true);
            }
        },
    },

    methods: {
        getInitialValue() {
            const hash = decodeURI(this.$route.hash && this.$route.hash.slice(1));
            if (hash) {
                return hash;
            }
            if (this.enabledCats.length === 0) {
                return this.default;
            }
            const hasDefault = this.enabledCats.filter(cat => cat.name === this.default).length > 0;
            if (hasDefault) {
                return this.default;
            }
            return this.enabledCats[0].name;
        },

        processInput(catName, forceEmit) {
            if (forceEmit || catName !== this.value) {
                this.$router.replace(
                    Object.assign({}, this.$route, {
                        hash: `#${catName || this.default}`,
                    }),
                );
                this.$emit('input', catName);
            }
        },
    },
};
</script>

<style lang="less">
@import '~mixins.less';

.categories {
    display: flex;
    flex-direction: row;
}

.category {
    flex: 1 1 auto;
    display: flex;
    flex-direction: column;
    line-height: 1rem;
    padding: 0 1rem;
    cursor: pointer;

    .categories:last-child & {
        margin-bottom: -1rem;

        @media @media-small {
            margin-bottom: -0.8rem;
        }
    }

    .indicator {
        border-bottom: 2px solid transparent;
        width: 75%;
        margin: 0 auto;
    }

    &.selected .indicator {
        border-bottom: 2px solid @color-primary;
        #app.dark & {
            border-bottom: 2px solid @color-secondary;
        }
    }

    &:hover .indicator {
        border-bottom: 2px solid lighten(@color-secondary, 20%);
    }

    span {
        text-align: center;
        padding-bottom: 0.25rem;
        padding: 0.5rem;
        font-size: 0.75rem;
    }
}
</style><|MERGE_RESOLUTION|>--- conflicted
+++ resolved
@@ -49,11 +49,7 @@
         },
 
         $route(newVal) {
-<<<<<<< HEAD
-            let val = (newVal.hash && newVal.hash.slice(1)) || this.default;
-=======
             const val = decodeURI(newVal.hash && newVal.hash.slice(1)) || this.default;
->>>>>>> 047d0640
             if (val !== this.value) {
                 // Selected value is not available
                 if (!this.enabledCats.find(x => x.name === val)) {
