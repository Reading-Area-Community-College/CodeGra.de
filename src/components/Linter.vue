--- conflicted
+++ resolved
@@ -98,18 +98,7 @@
 
     methods: {
         strState() {
-<<<<<<< HEAD
-            // FIXME: Stop sending enums
-            switch (this.state) {
-            case -1: return 'New';
-            case 1: return 'Running';
-            case 2: return 'Done';
-            case 3: return 'Crashed';
-            default: throw new TypeError('Wrong State!');
-            }
-=======
             return this.state.charAt(0).toUpperCase() + this.state.slice(1);
->>>>>>> a6cdb517
         },
         changeSubCollapse(state) {
             if (Boolean(this.collapseState) !== state) {
