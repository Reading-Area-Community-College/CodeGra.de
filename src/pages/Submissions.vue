--- conflicted
+++ resolved
@@ -1,28 +1,10 @@
 <template>
-<<<<<<< HEAD
-  <div class="page submission-list">
-    <div class="row justify-content-center">
-      <loader :class="`col-md-${canUpload ? 5 : 10} text-center`" v-if="loading < 2"></loader>
-      <div :class="`col-md-${canUpload ? 5 : 10}`" v-else>
-        <h1>Submissions</h1>
-        <submission-list :assignment="assignment" :submissions="submissions" :canDownload="canDownload"></submission-list>
-      </div>
-        <div class="col-md-6" v-if="canUpload">
-            <h1>Submit work for assignment {{ assignmentId }}</h1>
-            <code-uploader :assignmentId="assignmentId"></code-uploader>
-        </div>
-      </div>
-  </div>
-=======
     <loader :class="`col-md-12 text-center`" v-if="loading < 2"></loader>
     <div class="page submission-list" v-else>
         <h1>Submissions for {{ assignment.name }}</h1>
-
-        <submission-list :submissions="submissions"></submission-list>
+        <submission-list :assignment="assignment" :submissions="submissions" :canDownload="canDownload"></submission-list>
         <code-uploader :assignment="assignment" v-if="canUpload"></code-uploader>
-        <submissions-exporter :assignment="assignment" v-if="canDownload"></submissions-exporter>
     </div>
->>>>>>> b212d714
 </template>
 
 <script>
