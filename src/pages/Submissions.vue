--- conflicted
+++ resolved
@@ -1,38 +1,25 @@
 <template>
-    <div class="page submission-list">
-        <div class="row">
-<<<<<<< HEAD
-          <div class="text-center loader col-md-6" v-if="loading < 2">
-            <icon name="refresh" scale="4" spin></icon>
-          </div>
-            <div :class="`col-md-${canUpload ? 6 : 11}`" v-else>
-=======
-            <loader class="col-md-6 text-center" v-if="loading"></loader>
-            <div class="col-md-6" v-else>
->>>>>>> 9785cf99
-                <h1>Submissions</h1>
-                <submission-list :submissions="submissions"></submission-list>
-                <submissions-exporter :assignment="assignment" v-if="canDownload"></submissions-exporter>
-            </div>
+  <div class="page submission-list">
+    <div class="row">
+      <loader class="col-md-6 text-center" v-if="loading < 2"></loader>
+      <div :class="`col-md-${canUpload ? 6 : 11}`" v-else>
+        <h1>Submissions</h1>
+        <submission-list :submissions="submissions"></submission-list>
+        <submissions-exporter :assignment="assignment" v-if="canDownload"></submissions-exporter>
+      </div>
 
-            <div class="col-md-6" v-if="canUpload">
-                <h1>Submit work for assignment {{ assignmentId }}</h1>
-                <code-uploader :assignmentId="assignmentId"></code-uploader>
-            </div>
-        </div>
+      <div class="col-md-6" v-if="canUpload">
+        <h1>Submit work for assignment {{ assignmentId }}</h1>
+        <code-uploader :assignmentId="assignmentId"></code-uploader>
+      </div>
     </div>
+  </div>
 </template>
 
 <script>
-<<<<<<< HEAD
-import Icon from 'vue-awesome/components/Icon';
-import 'vue-awesome/icons/refresh';
-import { SubmissionList, CodeUploader, SubmissionsExporter } from '@/components';
 import { mapActions } from 'vuex';
-=======
 import { SubmissionList, CodeUploader, Loader, SubmissionsExporter }
     from '@/components';
->>>>>>> 9785cf99
 
 export default {
     name: 'submission-list-page',
