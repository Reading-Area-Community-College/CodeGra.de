--- conflicted
+++ resolved
@@ -1,22 +1,12 @@
 <template>
   <div class="page submission-list">
-<<<<<<< HEAD
-    <div class="row justify-content-center">
-      <loader :class="`col-md-${canUpload ? 5 : 10} text-center`" v-if="loading < 3"></loader>
-      <div :class="`col-md-${canUpload ? 5 : 10}`" v-else>
-        <h1>Submissions</h1>
-        <submission-list :submissions="submissions"></submission-list>
-        <submissions-exporter :assignment="assignment" v-if="canDownload"></submissions-exporter>
-      </div>
-=======
       <div class="row">
-        <loader :class="`col-md-${canUpload ? 6 : 12} text-center`" v-if="loading < 2"></loader>
+        <loader :class="`col-md-${canUpload ? 6 : 12} text-center`" v-if="loading < 3"></loader>
         <div :class="`col-md-${canUpload ? 6 : 12}`" v-else>
             <h1>Submissions</h1>
             <submission-list :submissions="submissions"></submission-list>
             <submissions-exporter :assignment="assignment" v-if="canDownload"></submissions-exporter>
         </div>
->>>>>>> a6cdb517
 
         <div class="col-md-6" v-if="canUpload">
             <h1>Submit work for assignment {{ assignmentId }}</h1>
